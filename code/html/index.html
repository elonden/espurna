<!DOCTYPE html>
<html>
    <head>

        <title>ESPurna 0.0.0</title>
        <meta charset="utf-8" />
        <link rel="shortcut icon" type="image/x-icon" href="favicon.ico" />
        <meta name="viewport" content="width=device-width, initial-scale=1.0">

        <!-- build:css style.css -->
        <link rel="stylesheet" href="pure-min.css" />
        <link rel="stylesheet" href="side-menu.css" />
        <link rel="stylesheet" href="grids-responsive-min.css" />
        <link rel="stylesheet" href="checkboxes.css" />
        <link rel="stylesheet" href="custom.css" />
        <!-- endbuild -->

    </head>

    <body>

        <div id="layout">

            <a href="#menu" id="menuLink" class="menu-link">
                <span></span>
            </a>

            <div id="menu">
                <div class="pure-menu">

                    <span class="pure-menu-heading">ESPurna 0.0.0</span>

                    <ul class="pure-menu-list">

                        <li class="pure-menu-item">
                            <a href="#" class="pure-menu-link" data="panel-status">STATUS</a>
                        </li>

                        <li class="pure-menu-item">
                            <a href="#" class="pure-menu-link" data="panel-general">GENERAL</a>
                        </li>

                        <li class="pure-menu-item">
                            <a href="#" class="pure-menu-link" data="panel-security">SECURITY</a>
                        </li>

                        <li class="pure-menu-item">
                            <a href="#" class="pure-menu-link" data="panel-wifi">WIFI</a>
                        </li>

                        <li class="pure-menu-item">
                            <a href="#" class="pure-menu-link" data="panel-mqtt">MQTT</a>
                        </li>

                        <li class="pure-menu-item module module-dcz">
                            <a href="#" class="pure-menu-link" data="panel-domoticz">DOMOTICZ</a>
                        </li>

                        <li class="pure-menu-item module module-pow">
                            <a href="#" class="pure-menu-link" data="panel-power">POWER</a>
                        </li>

                    </ul>

                    <div class="main-buttons">
                        <button class="pure-button button-update">Update</button>
                        <button class="pure-button button-reconnect">Reconnect</button>
                        <button class="pure-button button-reset">Reset</button>
                    </div>

                </div>
            </div>

            <div class="content">

                <div class="panel" id="panel-status" style="display: block;">

                    <div class="header">
                        <h1>STATUS</h1>
                        <h2>Current configuration</h2>
                    </div>

                    <div class="page">

                        <form class="pure-form pure-form-aligned">
                            <fieldset>

                                <div class="pure-g">
                                    <label class="pure-u-1 pure-u-sm-1-4" for="manufacturer">Manufacturer</label>
                                    <input class="pure-u-1 pure-u-sm-3-4" type="text" name="manufacturer" readonly />
                                </div>

                                <div class="pure-g">
                                    <label class="pure-u-1 pure-u-sm-1-4" for="device">Device</label>
                                    <input class="pure-u-1 pure-u-sm-3-4" type="text" name="device" readonly />
                                </div>

                                <div class="pure-g">
                                    <label class="pure-u-1 pure-u-sm-1-4" for="chipid">Chip ID</label>
                                    <input class="pure-u-1 pure-u-sm-3-4" type="text" name="chipid" readonly />
                                </div>

                                <div class="pure-g">
                                    <label class="pure-u-1 pure-u-sm-1-4" for="mac">MAC</label>
                                    <input class="pure-u-1 pure-u-sm-3-4" type="text" name="mac" readonly />
                                </div>

                                <div class="pure-g">
                                    <label class="pure-u-1 pure-u-sm-1-4" for="network">Network</label>
                                    <input class="pure-u-1 pure-u-sm-3-4" type="text" name="network" readonly />
                                </div>

                                <div class="pure-g">
                                    <label class="pure-u-1 pure-u-sm-1-4" for="deviceip">IP</label>
                                    <input class="pure-u-1 pure-u-sm-3-4" type="text" name="deviceip" readonly />
                                </div>

                                <div class="pure-g">
                                    <label class="pure-u-1 pure-u-sm-1-4" for="mqtt">MQTT Status</label>
                                    <input class="pure-u-1 pure-u-sm-3-4" type="text" name="mqttStatus" readonly />
                                </div>

                                <div class="pure-g module module-ds">
                                    <label class="pure-u-1 pure-u-sm-1-4" for="dsTmp">Temperature (ºC)</label>
                                    <input class="pure-u-1 pure-u-sm-3-4" type="text" name="dsTmp" readonly />
                                </div>

                                <div class="pure-g module module-dht">
                                    <label class="pure-u-1 pure-u-sm-1-4" for="dhtTmp">Temperature (ºC)</label>
                                    <input class="pure-u-1 pure-u-sm-3-4" type="text" name="dhtTmp" readonly />
                                </div>

                                <div class="pure-g module module-dht">
                                    <label class="pure-u-1 pure-u-sm-1-4" for="dhtHum">Humidity (%)</label>
                                    <input class="pure-u-1 pure-u-sm-3-4" type="text" name="dhtHum" readonly />
                                </div>

                                <div class="pure-g module module-pow">
                                    <label class="pure-u-1 pure-u-sm-1-4" for="powActivePower">Active Power (W)</label>
                                    <input class="pure-u-1 pure-u-sm-3-4" type="text" name="powActivePower" readonly />
                                </div>

                                <div class="pure-g module module-pow">
                                    <label class="pure-u-1 pure-u-sm-1-4" for="powApparentPower">Apparent Power (W)</label>
                                    <input class="pure-u-1 pure-u-sm-3-4" type="text" name="powApparentPower" readonly />
                                </div>

                                <div class="pure-g module module-pow">
                                    <label class="pure-u-1 pure-u-sm-1-4" for="powReactivePower">Reactive Power (W)</label>
                                    <input class="pure-u-1 pure-u-sm-3-4" type="text" name="powReactivePower" readonly />
                                </div>

                                <div class="pure-g module module-pow">
                                    <label class="pure-u-1 pure-u-sm-1-4" for="powCurrent">Current (A)</label>
                                    <input class="pure-u-1 pure-u-sm-3-4" type="text" name="powCurrent" readonly />
                                </div>

                                <div class="pure-g module module-pow">
                                    <label class="pure-u-1 pure-u-sm-1-4" for="powVoltage">Voltage (V)</label>
                                    <input class="pure-u-1 pure-u-sm-3-4" type="text" name="powVoltage" readonly />
                                </div>

                                <div class="pure-g module module-pow">
                                    <label class="pure-u-1 pure-u-sm-1-4" for="powPowerFactor">Power Factor (%)</label>
                                    <input class="pure-u-1 pure-u-sm-3-4" type="text" name="powPowerFactor" readonly />
                                </div>

                                <div id="relays">
                                </div>

                            </fieldset>

                        </form>
                    </div>
                </div>

                <form id="formSave" class="pure-form" action="/" method="post">

                    <div class="panel" id="panel-general">

                        <div class="header">
                            <h1>GENERAL</h1>
                            <h2>General configuration values</h2>
                        </div>

                        <div class="page">

                            <fieldset>

                                <div class="pure-g">
                                    <label class="pure-u-1 pure-u-md-1-4" for="hostname">Hostname</label>
                                    <input name="hostname" class="pure-u-1 pure-u-md-3-4" type="text" tabindex="1" />
                                    <div class="pure-u-0 pure-u-md-1-4">&nbsp;</div>
                                    <div class="pure-u-1 pure-u-md-3-4 hint">This name will identify this device in your network (http://&lt;hostname&gt;.local). For this setting to take effect you should restart the wifi interface clicking the "Reconnect" button.</div>
                                </div>

                                <div class="pure-g">
                                    <label class="pure-u-1 pure-u-md-1-4" for="relayMode">Relay boot mode</label>
                                    <div class="pure-u-1 pure-u-md-3-4">
                                        <select name="relayMode" class="pure-u-1-2" tabindex="2">
                                            <option value="0">Always OFF</a>
                                            <option value="1">Always ON</a>
                                            <option value="2">Same as before</a>
                                        </select>
                                    </div>
                                    <div class="pure-u-0 pure-u-md-1-4">&nbsp;</div>
                                    <div class="pure-u-1 pure-u-md-3-4 hint">Here you can define what will be the status of the relay after a reboot.</div>
                                </div>

                                <div class="pure-g module module-multirelay">
                                    <label class="pure-u-1 pure-u-md-1-4" for="relaySync">Relay sync mode</label>
                                    <div class="pure-u-1 pure-u-md-3-4">
                                        <select name="relaySync" class="pure-u-1-2" tabindex="3">
                                            <option value="0">No synchonisation</a>
                                            <option value="1">Zero or one relays active</a>
                                            <option value="2">One and just one relay active</a>
                                            <option value="3">All synchonised</a>
                                        </select>
                                    </div>
                                    <div class="pure-u-0 pure-u-md-1-4">&nbsp;</div>
                                    <div class="pure-u-1 pure-u-md-3-4 hint">Define how the different relays should be synchronized.</div>
                                </div>

                                <div class="pure-g module module-fauxmo">
                                    <div class="pure-u-1 pure-u-sm-1-4"><label for="fauxmoEnabled">Alexa integration</label></div>
                                    <div class="pure-u-1 pure-u-sm-1-4"><input type="checkbox" name="fauxmoEnabled" /></div>
                                </div>

                            </fieldset>
                        </div>
                    </div>

                    <div class="panel" id="panel-security">

                        <div class="header">
                            <h1>SECURITY</h1>
                            <h2>Device security settings</h2>
                        </div>

                        <div class="page">

                            <fieldset>

                                <div class="pure-g">
                                    <label class="pure-u-1 pure-u-md-1-4" for="adminPass1">Admin password</label>
                                    <input name="adminPass1" class="pure-u-1 pure-u-md-3-4" type="password" tabindex="11" />
                                    <div class="pure-u-0 pure-u-md-1-4">&nbsp;</div>
                                    <div class="pure-u-1 pure-u-md-3-4 hint">
                                        The administrator password is used to access this web interface (user 'admin'), but also to connect to the device when in AP mode or to flash a new firmware over-the-air (OTA).<br />
                                        It should have at least <strong>eight characters</strong> (letters, numbers or the underscore) and at least <strong>one number</strong>, <strong>one lowercase</strong> and <strong>one uppercase</strong> letter.</div>
                                </div>

                                <div class="pure-g">
                                    <label class="pure-u-1 pure-u-md-1-4" for="adminPass2">Admin password (repeat)</label>
                                    <input name="adminPass2" class="pure-u-1 pure-u-md-3-4" type="password" tabindex="12" />
                                </div>

                                <div class="pure-g">
                                    <div class="pure-u-1 pure-u-sm-1-4"><label for="apiEnabled">Enable HTTP API</label></div>
                                    <div class="pure-u-1 pure-u-sm-1-4"><input type="checkbox" name="apiEnabled" /></div>
                                </div>

                                <div class="pure-g">
                                    <label class="pure-u-1 pure-u-md-1-4" for="apiKey">HTTP API Key</label>
                                    <input name="apiKey" class="pure-u-3-4 pure-u-md-1-2" type="text" tabindex="13" />
                                    <div class=" pure-u-1-4 pure-u-md-1-4"><button class="pure-button button-apikey pure-u-23-24">Generate</button></div>
                                    <div class="pure-u-0 pure-u-md-1-4">&nbsp;</div>
                                    <div class="pure-u-1 pure-u-md-3-4 hint">
                                        This is the key you will have to pass with every HTTP request to the API, either to get or write values.<br />
                                        All API calls must contain the <strong>apikey</strong> parameter with the value above.<br />
                                        To know what APIs are enabled do a call to <strong>/apis</strong>.
                                    </div>
                                </div>

                            </fieldset>
                        </div>
                    </div>

                    <div class="panel" id="panel-wifi">

                        <div class="header">
                            <h1>WIFI</h1>
                            <h2>You can configure up to 5 different WiFi networks. The device will try to connect in order of signal strength.</h2>
                        </div>

                        <div class="page">

                            <fieldset>

                                <div id="networks">
                                </div>

                                <button type="button" class="pure-button button-add-network">Add network</button>

                            </fieldset>
                        </div>
                    </div>

                    <div class="panel" id="panel-mqtt">

                        <div class="header">
                            <h1>MQTT</h1>
                            <h2>Configure an <strong>MQTT broker</strong> in your network and you will be able to change the switch status via an MQTT message. Leave the server field empty to disable MQTT.</h2>
                        </div>

                        <div class="page">

                            <fieldset>

                                <div class="pure-g">
                                    <label class="pure-u-1 pure-u-md-1-4" for="mqttServer">MQTT Server</label>
                                    <input class="pure-u-1 pure-u-md-3-4" name="mqttServer" type="text" size="20" tabindex="21" placeholder="MQTT Server" />
                                </div>

                                <div class="pure-g">
                                    <label class="pure-u-1 pure-u-md-1-4" for="mqttPort">MQTT Port</label>
                                    <input class="pure-u-1 pure-u-md-3-4" name="mqttPort" type="text" size="6" tabindex="22" placeholder="1883" />
                                </div>

                                <div class="pure-g">
                                    <label class="pure-u-1 pure-u-md-1-4" for="mqttUser">MQTT User</label>
                                    <input class="pure-u-1 pure-u-md-3-4" name="mqttUser" type="text" size="20" tabindex="23" placeholder="Leave blank if no user/pass" />
                                </div>

                                <div class="pure-g">
                                    <label class="pure-u-1 pure-u-md-1-4" for="mqttPassword">MQTT Password</label>
                                    <input class="pure-u-1 pure-u-md-3-4" name="mqttPassword" type="text" size="20" tabindex="24" placeholder="Leave blank if no user/pass" />
                                </div>

                                <div class="pure-g">
                                    <label class="pure-u-1 pure-u-md-1-4" for="mqttTopic">MQTT Root Topic</label>
                                    <input class="pure-u-1 pure-u-md-3-4" name="mqttTopic" type="text" size="20" tabindex="25" />
                                    <div class="pure-u-0 pure-u-md-1-4">&nbsp;</div>
                                    <div class="pure-u-1 pure-u-md-3-4 hint">
                                        This is the root topic for this device. The {identifier} placeholder will be replaces by the device hostname.<br />
                                        - <strong>&lt;root&gt;/relay/#</strong> Send a 0 or a 1 as a payload to this topic to switch it on or off. You can also send a 2 to toggle its current state. Replace # with the relay ID (starting from 0). If the board has only one relay it will be 0.<br />
                                        - <strong>&lt;root&gt;/led/#</strong> Send a 0 or a 1 as a payload to this topic to set the onboard LED to the given state, send a 3 to turn it back to WIFI indicator. Replace # with the LED ID (starting from 0). If the board has only one LED it will be 0.<br />
                                        - <strong>&lt;root&gt;/button/#</strong> For each button in the board subscribe to this topic to know when it is pressed (payload 1) or released (payload 0).<br />
                                        - <strong>&lt;root&gt;/ip</strong> The device will report to this topic its IP.<br />
                                        - <strong>&lt;root&gt;/version</strong> The device will report to this topic its firmware version on boot.<br />
<<<<<<< HEAD
                                        - <strong>&lt;root&gt;/status</strong> The device will report a 1 to this topic every few minutes. Upon MQTT disconnecting this will be set to 0.
=======
                                    </div>
>>>>>>> bbac070c
                                </div>

                            </fieldset>
                        </div>

                    </div>

                    <div class="panel" id="panel-domoticz">

                        <div class="header">
                            <h1>DOMOTICZ</h1>
                            <h2>
                                Configure the connection to your Domoticz server.
                            </h2>
                        </div>

                        <div class="page">

                            <fieldset>

                                <div class="pure-g">
                                    <label class="pure-u-1 pure-u-md-1-4" for="dczTopicIn">Domoticz IN Topic</label>
                                    <input class="pure-u-1 pure-u-md-3-4" name="dczTopicIn" type="text" tabindex="31" placeholder="domoticz/in" />
                                </div>

                                <div class="pure-g">
                                    <label class="pure-u-1 pure-u-md-1-4" for="dczTopicOut">Domoticz OUT Topic</label>
                                    <input class="pure-u-1 pure-u-md-3-4" name="dczTopicOut" type="text" tabindex="32" placeholder="domoticz/out" />
                                </div>

                                <div class="pure-g modude module-dht module-ds">
                                    <label class="pure-u-1 pure-u-sm-1-4" for="dczTmpIdx">Temperature IDX</label>
                                    <div class="pure-u-1 pure-u-sm-1-8"><input class="pure-u-sm-23-24" name="dczTmpIdx" type="number" min="0" tabindex="33" data="0" /></div>
                                    <div class="pure-u-1 pure-u-sm-5-8 hint center">Set to 0 to disable notifications.</div>
                                </div>

                                <div class="pure-g modude module-dht">
                                    <label class="pure-u-1 pure-u-sm-1-4" for="dczHumIdx">Humidity IDX</label>
                                    <div class="pure-u-1 pure-u-sm-1-8"><input class="pure-u-sm-23-24" name="dczHumIdx" type="number" min="0" tabindex="34" data="0" /></div>
                                    <div class="pure-u-1 pure-u-sm-5-8 hint center">Set to 0 to disable notifications.</div>
                                </div>

                                <div class="pure-g modude module-pow module-emon">
                                    <label class="pure-u-1 pure-u-sm-1-4" for="dczPowIdx">Power IDX</label>
                                    <div class="pure-u-1 pure-u-sm-1-8"><input class="pure-u-sm-23-24" name="dczPowIdx" type="number" min="0" tabindex="35" data="0" /></div>
                                    <div class="pure-u-1 pure-u-sm-5-8 hint center">Set to 0 to disable notifications.</div>
                                </div>

                                <div id="idxs">
                                </div>

                            </fieldset>
                        </div>

                    </div>

                    <div class="panel" id="panel-power">

                        <div class="header">
                            <h1>POWER</h1>
                            <h2>
                                Calibrate your power monitor device. Use a pure resistive load and introduce the expected values for active power, current and voltage. Use the nominal values or a multimeter to get the proper numbers. Set any field to 0 to leave the calibration value untouched.
                            </h2>
                        </div>

                        <div class="page">

                            <fieldset>

                                <div class="pure-g">
                                    <label class="pure-u-1 pure-u-md-1-4" for="powExpectedPower">AC RMS Active Power</label>
                                    <input class="pure-u-1 pure-u-md-3-4 powExpected" name="powExpectedPower" type="text" size="8" tabindex="51" placeholder="0" />
                                    <div class="pure-u-0 pure-u-md-1-4">&nbsp;</div>
                                    <div class="pure-u-1 pure-u-md-3-4 hint">In Watts (W). If you are using a pure resistive load like a bulb this will be writen on it, otherwise use a socket multimeter to get this value.</div>
                                </div>

                                <div class="pure-g">
                                    <label class="pure-u-1 pure-u-md-1-4" for="powExpectedVoltage">AC RMS Voltage</label>
                                    <input class="pure-u-1 pure-u-md-3-4 powExpected" name="powExpectedVoltage" type="text" size="8" tabindex="52" placeholder="0" />
                                    <div class="pure-u-0 pure-u-md-1-4">&nbsp;</div>
                                    <div class="pure-u-1 pure-u-md-3-4 hint">In Volts (V). Enter your the nominal AC voltage for your household or facility, or use multimeter to get this value.</div>
                                </div>

                                <div class="pure-g">
                                    <label class="pure-u-1 pure-u-md-1-4" for="powExpectedCurrent">AC RMS Current</label>
                                    <input class="pure-u-1 pure-u-md-3-4 powExpected" name="powExpectedCurrent" type="text" size="8" tabindex="55" placeholder="0" />
                                    <div class="pure-u-0 pure-u-md-1-4">&nbsp;</div>
                                    <div class="pure-u-1 pure-u-md-3-4 hint">In Ampers (A). If you are using a pure resistive load like a bulb this will the ratio between the two previous values, i.e. power / voltage. You can also use a current clamp around one fo the power wires to get this value.</div>
                                </div>

                                <div class="pure-g">
                                    <div class="pure-u-1 pure-u-sm-1-4"><label for="powExpectedReset">Reset calibration</label></div>
                                    <div class="pure-u-1 pure-u-sm-1-4"><input type="checkbox" name="powExpectedReset" /></div>
                                    <div class="pure-u-0 pure-u-md-1-4">&nbsp;</div>
                                    <div class="pure-u-1 pure-u-md-3-4 hint">Move this switch to ON and press "Update" to revert to factory values.</div>
                                </div>

                            </fieldset>
                        </div>

                    </div>
                </form>

            </div> <!-- content -->

        </div> <!-- layout -->

        <!-- Templates -->

        <div id="networkTemplate" class="template">

            <div class="pure-g">

                <label class="pure-u-md-1-6 pure-u-1-4" for="ssid">Network SSID</label>
                <div class="pure-u-md-3-4 pure-u-5-8"><input name="ssid" type="text" class="pure-u-23-24" value="" size="8" tabindex="0" placeholder="Network SSID" required /></div>
                <div class="pure-u-md-1-12 pure-u-1-8"><button type="button" class="pure-button button-more-network pure-u-1">...</button></div>

                <div class="more">

                    <div class="break"></div>

                    <label class="pure-u-md-1-6 pure-u-1-4" for="pass">Password</label>
                    <input class="pure-u-md-5-6 pure-u-3-4" name="pass" type="password" value="" tabindex="0" />

                    <div class="break"></div>

                    <label class="pure-u-md-1-6 pure-u-1-4" for="ip">Static IP</label>
                    <input class="pure-u-md-5-6 pure-u-3-4" name="ip" type="text" value="" size="15" tabindex="0" />
                    <div class="pure-u-md-1-6 pure-u-1-4"></div>
                    <div class="pure-u-md-5-6 pure-u-3-4 hint">Leave empty for DNS negotiation</div>

                    <label class="pure-u-md-1-6 pure-u-1-4" for="gw">Gateway IP</label>
                    <input class="pure-u-md-5-6 pure-u-3-4" name="gw" type="text" value="" size="15" tabindex="0" />
                    <div class="pure-u-md-1-6 pure-u-1-4"></div>
                    <div class="pure-u-md-5-6 pure-u-3-4 hint">Set when using a static IP</div>

                    <label class="pure-u-md-1-6 pure-u-1-4" for="mask">Network Mask</label>
                    <input class="pure-u-md-5-6 pure-u-3-4" name="mask" type="text" value="" size="15" tabindex="0" placeholder="255.255.255.0" />
                    <div class="pure-u-md-1-6 pure-u-1-4"></div>
                    <div class="pure-u-md-5-6 pure-u-3-4 hint">Usually 255.255.255.0 for /24 networks</div>

                    <label class="pure-u-md-1-6 pure-u-1-4" for="dns">DNS IP</label>
                    <input class="pure-u-md-5-6 pure-u-3-4" name="dns" type="text" value="" size="15" tabindex="0" placeholder="8.8.8.8" />
                    <div class="pure-u-md-1-6 pure-u-1-4"></div>
                    <div class="pure-u-md-5-6 pure-u-3-4 hint">Set the Domain Name Server IP to use when using a static IP</div>

                    <div class="pure-u-md-1-6 pure-u-1-4"></div>
                    <div class="pure-u-md-1-6 pure-u-1-4"><button type="button" class="pure-button button-del-network pure-u-5-6 pure-u-md-5-6">Del</button></div>

                </div>

            </div>

        </div>

        <div id="relayTemplate" class="template">
            <div class="pure-g">
                <label class="pure-u-1 pure-u-sm-1-4">Relay<span class="relay_id"></span> Status</label>
                <div class="pure-u-1 pure-u-sm-1-4"><input type="checkbox" class="relayStatus" data="0" /></div>
            </div>
        </div>

        <div id="idxTemplate" class="template">
            <div class="pure-g">
                <label class="pure-u-1 pure-u-sm-1-4" for="dczRelayIdx">Relay<span class="id"></span> IDX</label>
                <div class="pure-u-1 pure-u-sm-1-8"><input class="pure-u-sm-23-24 dczRelayIdx" name="dczRelayIdx" type="number" min="0" tabindex="0" data="0" /></div>
                <div class="pure-u-1 pure-u-sm-5-8 hint center">Set to 0 to disable notifications.</div>
            </div>
        </div>

    </body>

    <!-- build:js script.js -->
    <script src="jquery-1.12.3.min.js"></script>
    <script src="checkboxes.js"></script>
    <script src="custom.js"></script>
    <!-- endbuild -->

</html><|MERGE_RESOLUTION|>--- conflicted
+++ resolved
@@ -338,11 +338,8 @@
                                         - <strong>&lt;root&gt;/button/#</strong> For each button in the board subscribe to this topic to know when it is pressed (payload 1) or released (payload 0).<br />
                                         - <strong>&lt;root&gt;/ip</strong> The device will report to this topic its IP.<br />
                                         - <strong>&lt;root&gt;/version</strong> The device will report to this topic its firmware version on boot.<br />
-<<<<<<< HEAD
                                         - <strong>&lt;root&gt;/status</strong> The device will report a 1 to this topic every few minutes. Upon MQTT disconnecting this will be set to 0.
-=======
                                     </div>
->>>>>>> bbac070c
                                 </div>
 
                             </fieldset>
