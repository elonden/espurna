--- conflicted
+++ resolved
@@ -242,11 +242,7 @@
                                     <div class="pure-u-11-24"><span class="right" name="rssi"></span></div>
 
                                     <div class="pure-u-1-2">IP</div>
-<<<<<<< HEAD
-                                    <div class="pure-u-11-24"><a href=""><span class="right" name="deviceip"></span></a></div>
-=======
                                     <div class="pure-u-11-24"><a href=""><span class="right" name="deviceip"></span></a> (<a href=""><span class="right">telnet</span></a>)</div>
->>>>>>> f37b15ca
 
                                     <div class="pure-u-1-2">Free heap</div>
                                     <div class="pure-u-11-24"><span class="right" name="heap" post=" bytes"></span></div>
