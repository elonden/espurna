--- conflicted
+++ resolved
@@ -835,22 +835,12 @@
 #if API_SUPPORT
 
 void _lightAPISetup() {
-<<<<<<< HEAD
-  // API entry points (protected with apikey)
-  if (_light_has_color) {
-    apiRegister(MQTT_TOPIC_COLOR_RGB,
-        [](char * buffer, size_t len) {
-            if (getSetting("litCSS", LIGHT_USE_CSS).toInt() == 1) {
-                _toRGB(buffer, len);
-            } else {
-                _toLong(buffer, len);
-=======
 
     if (_light_has_color) {
 
         apiRegister(MQTT_TOPIC_COLOR_RGB,
             [](char * buffer, size_t len) {
-                if (getSetting("useCSS", LIGHT_USE_CSS).toInt() == 1) {
+                if (getSetting("litCSS", LIGHT_USE_CSS).toInt() == 1) {
                     _toRGB(buffer, len);
                 } else {
                     _toLong(buffer, len);
@@ -859,7 +849,6 @@
             [](const char * payload) {
                 lightColor(payload, true);
                 lightUpdate(true, true);
->>>>>>> 5b62978d
             }
         );
 
@@ -1124,16 +1113,6 @@
     #if WEB_SUPPORT
         wsOnSendRegister(_lightWebSocketOnSend);
         wsOnActionRegister(_lightWebSocketOnAction);
-<<<<<<< HEAD
-        wsOnAfterParseRegister([]() {
-            #if LIGHT_SAVE_ENABLED == 0
-                lightSave();
-            #endif
-            _lightConfigure();
-        });
-=======
-        wsOnReceiveRegister(_lightWebSocketOnReceive);
->>>>>>> 5b62978d
     #endif
 
     #if API_SUPPORT
@@ -1148,9 +1127,8 @@
         _lightInitCommands();
     #endif
 
-<<<<<<< HEAD
     settingsRegisterKeyCheck(_lightKeyCheck);
-=======
+
     // Main callbacks
     espurnaRegisterReload([]() {
         #if LIGHT_SAVE_ENABLED == 0
@@ -1158,7 +1136,6 @@
         #endif
         _lightConfigure();
     });
->>>>>>> 5b62978d
 
 }
 
