--- conflicted
+++ resolved
@@ -12,15 +12,12 @@
 #include <ArduinoJson.h>
 #include <vector>
 
-<<<<<<< HEAD
-=======
 #if LIGHT_PROVIDER == LIGHT_PROVIDER_DIMMER
 extern "C" {
     #include "libs/pwm.h"
 }
 #endif
 
->>>>>>> f388f396
 // -----------------------------------------------------------------------------
 
 Ticker _light_save_ticker;
