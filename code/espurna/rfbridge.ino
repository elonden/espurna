/*

ITEAD RF BRIDGE MODULE

Copyright (C) 2017-2018 by Xose Pérez <xose dot perez at gmail dot com>

Module key prefix: rfb (shared with RFBridge)

*/

#ifdef ITEAD_SONOFF_RFBRIDGE

#include <queue>
#include <Ticker.h>

#if RFB_DIRECT
#include <RCSwitch.h>
#endif

// -----------------------------------------------------------------------------
// DEFINITIONS
// -----------------------------------------------------------------------------

#define RF_MESSAGE_SIZE         9
#define RF_MAX_MESSAGE_SIZE     (112+4)
#define RF_CODE_START           0xAA
#define RF_CODE_ACK             0xA0
#define RF_CODE_LEARN           0xA1
#define RF_CODE_LEARN_KO        0xA2
#define RF_CODE_LEARN_OK        0xA3
#define RF_CODE_RFIN            0xA4
#define RF_CODE_RFOUT           0xA5
#define RF_CODE_SNIFFING_ON     0xA6
#define RF_CODE_SNIFFING_OFF    0xA7
#define RF_CODE_RFOUT_NEW       0xA8
#define RF_CODE_LEARN_NEW       0xA9
#define RF_CODE_LEARN_KO_NEW    0xAA
#define RF_CODE_LEARN_OK_NEW    0xAB
#define RF_CODE_RFOUT_BUCKET    0xB0
#define RF_CODE_STOP            0x55

// -----------------------------------------------------------------------------
// GLOBALS TO THE MODULE
// -----------------------------------------------------------------------------

unsigned char _uartbuf[RF_MESSAGE_SIZE+3] = {0};
unsigned char _uartpos = 0;
unsigned char _learnId = 0;
bool _learnStatus = true;
bool _rfbin = false;

typedef struct {
    byte code[RF_MESSAGE_SIZE];
    byte times;
} rfb_message_t;
static std::queue<rfb_message_t> _rfb_message_queue;
Ticker _rfb_ticker;
bool _rfb_ticker_active = false;

#if RFB_DIRECT
    RCSwitch * _rfModem;
    bool _learning = false;
#endif

// -----------------------------------------------------------------------------
// PRIVATES
// -----------------------------------------------------------------------------

/*
 From an hexa char array ("A220EE...") to a byte array (half the size)
 */
static int _rfbToArray(const char * in, byte * out, int length = RF_MESSAGE_SIZE * 2) {
    int n = strlen(in);
    if (n > RF_MAX_MESSAGE_SIZE*2 || (length > 0 && n != length)) return 0;
    char tmp[3] = {0,0,0};
    n /= 2;
    for (unsigned char p = 0; p<n; p++) {
        memcpy(tmp, &in[p*2], 2);
        out[p] = strtol(tmp, NULL, 16);
    }
    return n;
}

/*
 From a byte array to an hexa char array ("A220EE...", double the size)
 */
static bool _rfbToChar(byte * in, char * out, int n = RF_MESSAGE_SIZE) {
    for (unsigned char p = 0; p<n; p++) {
        sprintf_P(&out[p*2], PSTR("%02X"), in[p]);
    }
    return true;
}


void _rfbWebSocketOnSend(JsonObject& root) {
    root["rfbVisible"] = 1;
    root["rfbCount"] = relayCount();
    #if RF_RAW_SUPPORT
        root["rfbrawVisible"] = 1;
    #endif
    JsonArray& rfb = root.createNestedArray("rfb");
    for (byte id=0; id<relayCount(); id++) {
        for (byte status=0; status<2; status++) {
            JsonObject& node = rfb.createNestedObject();
            node["id"] = id;
            node["status"] = status;
            node["data"] = rfbRetrieve(id, status == 1);
        }
    }
}

void _rfbWebSocketOnAction(uint32_t client_id, const char * action, JsonObject& data) {
    if (strcmp(action, "rfblearn") == 0) rfbLearn(data["id"], data["status"]);
    if (strcmp(action, "rfbforget") == 0) rfbForget(data["id"], data["status"]);
    if (strcmp(action, "rfbsend") == 0) rfbStore(data["id"], data["status"], data["data"].as<const char*>());
}

void _rfbAck() {
    #if not RFB_DIRECT
        DEBUG_MSG_P(PSTR("[RFBRIDGE] Sending ACK\n"));
        Serial.println();
        Serial.write(RF_CODE_START);
        Serial.write(RF_CODE_ACK);
        Serial.write(RF_CODE_STOP);
        Serial.flush();
        Serial.println();
    #endif
}

void _rfbLearn() {
    #if RFB_DIRECT
        DEBUG_MSG_P(PSTR("[RFBRIDGE] Entering LEARN mode\n"));
        _learning = true;
    #else
        DEBUG_MSG_P(PSTR("[RFBRIDGE] Sending LEARN\n"));
        Serial.println();
        Serial.write(RF_CODE_START);
        Serial.write(RF_CODE_LEARN);
        Serial.write(RF_CODE_STOP);
        Serial.flush();
        Serial.println();
    #endif

    #if WEB_SUPPORT
        char buffer[100];
        snprintf_P(buffer, sizeof(buffer), PSTR("{\"action\": \"rfbLearn\", \"data\":{\"id\": %d, \"status\": %d}}"), _learnId, _learnStatus ? 1 : 0);
        wsSend(buffer);
    #endif

}

void _rfbSendRaw(const byte *message, const unsigned char n = RF_MESSAGE_SIZE) {
    for (unsigned char j=0; j<n; j++) {
        Serial.write(message[j]);
    }
}

void _rfbSend(byte * message) {
    #if RFB_DIRECT
        unsigned int protocol = message[1];
        unsigned int timing =
            (message[2] <<  8) |
            (message[3] <<  0) ;
        unsigned int bitlength = message[4];
        unsigned long rf_code =
            (message[5] << 24) |
            (message[6] << 16) |
            (message[7] <<  8) |
            (message[8] <<  0) ;
        _rfModem->setProtocol(protocol);
        if (timing > 0) {
            _rfModem->setPulseLength(timing);
        }
        _rfModem->send(rf_code, bitlength);
        _rfModem->resetAvailable();
    #else
        Serial.println();
        Serial.write(RF_CODE_START);
        Serial.write(RF_CODE_RFOUT);
        _rfbSendRaw(message);
        Serial.write(RF_CODE_STOP);
        Serial.flush();
        Serial.println();
    #endif
}

void _rfbSend() {

    // Check if there is something in the queue
    if (_rfb_message_queue.empty()) return;

    // Pop the first element
    rfb_message_t message = _rfb_message_queue.front();
    _rfb_message_queue.pop();

    // Send the message
    _rfbSend(message.code);

    // If it should be further sent, push it to the stack again
    if (message.times > 1) {
        message.times = message.times - 1;
        _rfb_message_queue.push(message);
    }

    // if there are still messages in the queue...
    if (_rfb_message_queue.empty()) {
        _rfb_ticker.detach();
        _rfb_ticker_active = false;
    }

}

void _rfbSend(byte * code, unsigned char times) {
    #if RFB_DIRECT
        times = 1;
    #endif

    char buffer[RF_MESSAGE_SIZE];
    _rfbToChar(code, buffer);
    DEBUG_MSG_P(PSTR("[RFBRIDGE] Enqueuing MESSAGE '%s' %d time(s)\n"), buffer, times);

    rfb_message_t message;
    memcpy(message.code, code, RF_MESSAGE_SIZE);
    message.times = times;
    _rfb_message_queue.push(message);

    // Enable the ticker if not running
    if (!_rfb_ticker_active) {
        _rfb_ticker_active = true;
        _rfb_ticker.attach_ms(RF_SEND_DELAY, _rfbSend);
    }

}

#if RF_RAW_SUPPORT

void _rfbSendRawOnce(byte *code, unsigned char length) {
    char buffer[length*2];
    _rfbToChar(code, buffer, length);
    DEBUG_MSG_P(PSTR("[RFBRIDGE] Sending RAW MESSAGE '%s'\n"), buffer);
    _rfbSendRaw(code, length);
}

#endif // RF_RAW_SUPPORT

bool _rfbMatch(char* code, unsigned char& relayID, unsigned char& value, char* buffer = NULL) {

    if (strlen(code) != 18) return false;

    bool found = false;
    String compareto = String(&code[12]);
    compareto.toUpperCase();
    DEBUG_MSG_P(PSTR("[RFBRIDGE] Trying to match code %s\n"), compareto.c_str());

    for (unsigned char i=0; i<relayCount(); i++) {

        String code_on = rfbRetrieve(i, true);
        if (code_on.length() && code_on.endsWith(compareto)) {
            DEBUG_MSG_P(PSTR("[RFBRIDGE] Match ON code for relay %d\n"), i);
            value = 1;
            found = true;
            if (buffer) strcpy(buffer, code_on.c_str());
        }

        String code_off = rfbRetrieve(i, false);
        if (code_off.length() && code_off.endsWith(compareto)) {
            DEBUG_MSG_P(PSTR("[RFBRIDGE] Match OFF code for relay %d\n"), i);
            if (found) value = 2;
            found = true;
            if (buffer) strcpy(buffer, code_off.c_str());
        }

        if (found) {
            relayID = i;
            return true;
        }

    }

    return false;

}

void _rfbDecode() {

    static unsigned long last = 0;
    if (millis() - last < RF_RECEIVE_DELAY) return;
    last = millis();

    byte action = _uartbuf[0];
    char buffer[RF_MESSAGE_SIZE * 2 + 1] = {0};
    DEBUG_MSG_P(PSTR("[RFBRIDGE] Action 0x%02X\n"), action);

    if (action == RF_CODE_LEARN_KO) {
        _rfbAck();
        DEBUG_MSG_P(PSTR("[RFBRIDGE] Learn timeout\n"));
        #if WEB_SUPPORT
            wsSend_P(PSTR("{\"action\": \"rfbTimeout\"}"));
        #endif
    }

    if (action == RF_CODE_LEARN_OK || action == RF_CODE_RFIN) {

        _rfbAck();
        _rfbToChar(&_uartbuf[1], buffer);

<<<<<<< HEAD
        /* Look for the code, possibly replacing the code with the exact learned one on match
         * we want to do this on learn too to be sure that the learned code is the same if it
         * is equivalent
         */
=======
>>>>>>> b5ecdfbb
        DEBUG_MSG_P(PSTR("[RFBRIDGE] Received message '%s'\n"), buffer);

    }

    if (action == RF_CODE_LEARN_OK) {

        DEBUG_MSG_P(PSTR("[RFBRIDGE] Learn success\n"));
        rfbStore(_learnId, _learnStatus, buffer);

        // Websocket update
        #if WEB_SUPPORT
            char wsb[100];
            snprintf_P(wsb, sizeof(wsb), PSTR("{\"rfb\":[{\"id\": %d, \"status\": %d, \"data\": \"%s\"}]}"), _learnId, _learnStatus ? 1 : 0, buffer);
            wsSend(wsb);
        #endif

    }

    if (action == RF_CODE_RFIN) {

        /* Look for the code, possibly replacing the code with the exact learned one on match
         * we want to do this on learn too to be sure that the learned code is the same if it
         * is equivalent
         */
        unsigned char id;
        unsigned char status;
        bool matched = _rfbMatch(buffer, id, status, buffer);
        
        if (matched) {
            DEBUG_MSG_P(PSTR("[RFBRIDGE] Matched  message '%s'\n"), buffer);
            _rfbin = true;
            if (status == 2) {
                relayToggle(id);
            } else {
                relayStatus(id, status == 1);
            }
        }

        #if MQTT_SUPPORT
            mqttSend(MQTT_TOPIC_RFIN, buffer);
        #endif

    }

}

void _rfbReceive() {
    #if RFB_DIRECT
        static long learn_start = 0;
        if (!_learning && learn_start) {
            learn_start = 0;
        }
        if (_learning) {
            if (!learn_start) {
                DEBUG_MSG_P(PSTR("[RFBRIDGE] arming learn timeout\n"));
                learn_start = millis();
            }
            if (learn_start > 0 && millis() - learn_start > RF_LEARN_TIMEOUT) {
                DEBUG_MSG_P(PSTR("[RFBRIDGE] learn timeout triggered\n"));
                memset(_uartbuf, 0, sizeof(_uartbuf));
                _uartbuf[0] = RF_CODE_LEARN_KO;
                _rfbDecode();
                _learning = false;
            }
        }

        if (_rfModem->available()) {
            static unsigned long last = 0;
            if (millis() - last > RF_DEBOUNCE) {
                last = millis();
                unsigned long rf_code = _rfModem->getReceivedValue();
                if ( rf_code > 0) {
                    DEBUG_MSG_P(PSTR("[RFBRIDGE] Received code: %08X\n"), rf_code);
                    unsigned int timing = _rfModem->getReceivedDelay();
                    memset(_uartbuf, 0, sizeof(_uartbuf));
                    unsigned char *msgbuf = _uartbuf + 1;
                    _uartbuf[0] = _learning ? RF_CODE_LEARN_OK: RF_CODE_RFIN;
                    msgbuf[0] = 0xC0;
                    msgbuf[1] = _rfModem->getReceivedProtocol();
                    msgbuf[2] = timing  >>  8;
                    msgbuf[3] = timing  >>  0;
                    msgbuf[4] = _rfModem->getReceivedBitlength();
                    msgbuf[5] = rf_code >> 24;
                    msgbuf[6] = rf_code >> 16;
                    msgbuf[7] = rf_code >>  8;
                    msgbuf[8] = rf_code >>  0;
                    _rfbDecode();
                    _learning = false;
                }
            }
            _rfModem->resetAvailable();
        }
    #else
        static bool receiving = false;

        while (Serial.available()) {

            yield();
            byte c = Serial.read();
            //DEBUG_MSG_P(PSTR("[RFBRIDGE] Received 0x%02X\n"), c);

            if (receiving) {
                if (c == RF_CODE_STOP && (_uartpos == 1 || _uartpos == RF_MESSAGE_SIZE + 1)) {
                    _rfbDecode();
                    receiving = false;
                } else if (_uartpos <= RF_MESSAGE_SIZE) {
                    _uartbuf[_uartpos++] = c;
                } else {
                    // wrong message, should have received a RF_CODE_STOP
                    receiving = false;
                }
            } else if (c == RF_CODE_START) {
                _uartpos = 0;
                receiving = true;
            }

        }
    #endif
}

bool _rfbCompare(const char * code1, const char * code2) {
    return strcmp(&code1[12], &code2[12]) == 0;
}

bool _rfbSameOnOff(unsigned char id) {
    return _rfbCompare(rfbRetrieve(id, true).c_str(), rfbRetrieve(id, false).c_str());
}

#if MQTT_SUPPORT
void _rfbMqttCallback(unsigned int type, const char * topic, const char * payload) {

    if (type == MQTT_CONNECT_EVENT) {
        char buffer[strlen(MQTT_TOPIC_RFLEARN) + 3];
        snprintf_P(buffer, sizeof(buffer), PSTR("%s/+"), MQTT_TOPIC_RFLEARN);
        mqttSubscribe(buffer);
        mqttSubscribe(MQTT_TOPIC_RFOUT);
        #if RF_RAW_SUPPORT
            mqttSubscribe(MQTT_TOPIC_RFRAW);
        #endif
    }

    if (type == MQTT_MESSAGE_EVENT) {

        // Match topic
        String t = mqttMagnitude((char *) topic);

        // Check if should go into learn mode
        if (t.startsWith(MQTT_TOPIC_RFLEARN)) {

            _learnId = t.substring(strlen(MQTT_TOPIC_RFLEARN)+1).toInt();
            if (_learnId >= relayCount()) {
                DEBUG_MSG_P(PSTR("[RFBRIDGE] Wrong learnID (%d)\n"), _learnId);
                return;
            }
            _learnStatus = (char)payload[0] != '0';
            _rfbLearn();
            return;

        }

        bool isRFOut = t.equals(MQTT_TOPIC_RFOUT);
        #if RF_RAW_SUPPORT
            bool isRFRaw = !isRFOut && t.equals(MQTT_TOPIC_RFRAW);
        #else
            bool isRFRaw = false;
        #endif

        if (isRFOut || isRFRaw) {

            // The payload may be a code in HEX format ([0-9A-Z]{18}) or
            // the code comma the number of times to transmit it.
            char * tok = strtok((char *) payload, ",");

            // Check if a switch is linked to that message
            unsigned char id;
            unsigned char status = 0;
            if (_rfbMatch(tok, id, status)) {
                if (status == 2) {
                    relayToggle(id);
                } else {
                    relayStatus(id, status == 1);
                }
                return;
            }

            #if RF_RAW_SUPPORT

                byte message[RF_MAX_MESSAGE_SIZE];
                int len = _rfbToArray(tok, message, 0);
                if ((len > 0) && (isRFRaw || len != RF_MESSAGE_SIZE)) {
                    _rfbSendRawOnce(message, len);
                } else {
                    tok = strtok(NULL, ",");
                    byte times = (tok != NULL) ? atoi(tok) : 1;
                    _rfbSend(message, times);
                }

            #else // RF_RAW_SUPPORT

                byte message[RF_MESSAGE_SIZE];
                if (_rfbToArray(tok, message)) {
                    tok = strtok(NULL, ",");
                    byte times = (tok != NULL) ? atoi(tok) : 1;
                    _rfbSend(message, times);
                }

            #endif // RF_RAW_SUPPORT

        }

    }

}
#endif

bool _rfbKeyCheck(const char * key) {
    return (strncmp(key, "rfb", 3) == 0);
}

// -----------------------------------------------------------------------------
// PUBLIC
// -----------------------------------------------------------------------------

void rfbStore(unsigned char id, bool status, const char * code) {
    DEBUG_MSG_P(PSTR("[RFBRIDGE] Storing %d-%s => '%s'\n"), id, status ? "ON" : "OFF", code);
    char key[8] = {0};
    snprintf_P(key, sizeof(key), PSTR("rfb%s%d"), status ? "ON" : "OFF", id);
    setSetting(key, code);
}

String rfbRetrieve(unsigned char id, bool status) {
    char key[8] = {0};
    snprintf_P(key, sizeof(key), PSTR("rfb%s%d"), status ? "ON" : "OFF", id);
    return getSetting(key);
}

void rfbStatus(unsigned char id, bool status) {

    String value = rfbRetrieve(id, status);
    if (value.length() > 0) {

        bool same = _rfbSameOnOff(id);

        #if RF_RAW_SUPPORT

            byte message[RF_MAX_MESSAGE_SIZE];
            int len = _rfbToArray(value.c_str(), message, 0);

            if (len == RF_MESSAGE_SIZE &&               // probably a standard msg
                (message[0] != RF_CODE_START        ||  // raw would start with 0xAA
                 message[1] != RF_CODE_RFOUT_BUCKET ||  // followed by 0xB0,
                 message[2] + 4 != len              ||  // needs a valid length,
                 message[len-1] != RF_CODE_STOP)) {     // and finish with 0x55

                 if (!_rfbin) {
                     unsigned char times = same ? 1 : RF_SEND_TIMES;
                     _rfbSend(message, times);
                 }

             } else {
                 _rfbSendRawOnce(message, len);          // send a raw message
             }

        #else // RF_RAW_SUPPORT

            if (!_rfbin) {
                byte message[RF_MESSAGE_SIZE];
                _rfbToArray(value.c_str(), message);
                unsigned char times = same ? 1 : RF_SEND_TIMES;
                _rfbSend(message, times);
            }

        #endif // RF_RAW_SUPPORT

    }

    _rfbin = false;

}

void rfbLearn(unsigned char id, bool status) {
    _learnId = id;
    _learnStatus = status;
    _rfbLearn();
}

void rfbForget(unsigned char id, bool status) {

    char key[8] = {0};
    snprintf_P(key, sizeof(key), PSTR("rfb%s%d"), status ? "ON" : "OFF", id);
    delSetting(key);

    // Websocket update
    #if WEB_SUPPORT
        char wsb[100];
        snprintf_P(wsb, sizeof(wsb), PSTR("{\"rfb\":[{\"id\": %d, \"status\": %d, \"data\": \"\"}]}"), id, status ? 1 : 0);
        wsSend(wsb);
    #endif

}

// -----------------------------------------------------------------------------
// SETUP & LOOP
// -----------------------------------------------------------------------------

void rfbSetup() {

    #if MQTT_SUPPORT
        mqttRegister(_rfbMqttCallback);
    #endif

    #if WEB_SUPPORT
        wsOnSendRegister(_rfbWebSocketOnSend);
        wsOnActionRegister(_rfbWebSocketOnAction);
    #endif

    #if RFB_DIRECT
        _rfModem = new RCSwitch();
        _rfModem->enableReceive(RFB_RX_PIN);
        _rfModem->enableTransmit(RFB_TX_PIN);
        _rfModem->setRepeatTransmit(6);
        DEBUG_MSG_P(PSTR("[RFBRIDGE] RF receiver on GPIO %u\n"), RFB_RX_PIN);
        DEBUG_MSG_P(PSTR("[RFBRIDGE] RF transmitter on GPIO %u\n"), RFB_TX_PIN);
    #endif

    // Key Check
    settingsRegisterKeyCheck(_rfbKeyCheck);

    // Register loop
    espurnaRegisterLoop(rfbLoop);

}

void rfbLoop() {
    _rfbReceive();
}

#endif<|MERGE_RESOLUTION|>--- conflicted
+++ resolved
@@ -304,13 +304,6 @@
         _rfbAck();
         _rfbToChar(&_uartbuf[1], buffer);
 
-<<<<<<< HEAD
-        /* Look for the code, possibly replacing the code with the exact learned one on match
-         * we want to do this on learn too to be sure that the learned code is the same if it
-         * is equivalent
-         */
-=======
->>>>>>> b5ecdfbb
         DEBUG_MSG_P(PSTR("[RFBRIDGE] Received message '%s'\n"), buffer);
 
     }
@@ -338,7 +331,7 @@
         unsigned char id;
         unsigned char status;
         bool matched = _rfbMatch(buffer, id, status, buffer);
-        
+
         if (matched) {
             DEBUG_MSG_P(PSTR("[RFBRIDGE] Matched  message '%s'\n"), buffer);
             _rfbin = true;
