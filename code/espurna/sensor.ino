/*

SENSOR MODULE

Copyright (C) 2016-2018 by Xose Pérez <xose dot perez at gmail dot com>

*/

#if SENSOR_SUPPORT

#include <vector>
#include "filters/LastFilter.h"
#include "filters/MaxFilter.h"
#include "filters/MedianFilter.h"
#include "filters/MovingAverageFilter.h"
#include "sensors/BaseSensor.h"

typedef struct {
    BaseSensor * sensor;        // Sensor object
    BaseFilter * filter;        // Filter object
    unsigned char local;        // Local index in its provider
    unsigned char type;         // Type of measurement
    unsigned char global;       // Global index in its type
    double current;             // Current (last) value, unfiltered
    double reported;            // Last reported value
    double min_change;          // Minimum value change to report
    double max_change;          // Maximum value change to report
} sensor_magnitude_t;

std::vector<BaseSensor *> _sensors;
std::vector<sensor_magnitude_t> _magnitudes;
bool _sensors_ready = false;

unsigned char _counts[MAGNITUDE_MAX];
bool _sensor_realtime = API_REAL_TIME_VALUES;
unsigned long _sensor_read_interval = 1000 * SENSOR_READ_INTERVAL;
unsigned char _sensor_report_every = SENSOR_REPORT_EVERY;
unsigned char _sensor_save_every = SENSOR_SAVE_EVERY;
unsigned char _sensor_power_units = SENSOR_POWER_UNITS;
unsigned char _sensor_energy_units = SENSOR_ENERGY_UNITS;
unsigned char _sensor_temperature_units = SENSOR_TEMPERATURE_UNITS;
double _sensor_temperature_correction = SENSOR_TEMPERATURE_CORRECTION;
double _sensor_humidity_correction = SENSOR_HUMIDITY_CORRECTION;

#if PZEM004T_SUPPORT
PZEM004TSensor *pzem004t_sensor;
#endif

String _sensor_energy_reset_ts = String();

// -----------------------------------------------------------------------------
// Private
// -----------------------------------------------------------------------------

unsigned char _magnitudeDecimals(unsigned char type) {

    // Hardcoded decimals (these should be linked to the unit, instead of the magnitude)

    if (type == MAGNITUDE_ENERGY ||
        type == MAGNITUDE_ENERGY_DELTA) {
        if (_sensor_energy_units == ENERGY_KWH) return 3;
    }
    if (type == MAGNITUDE_POWER_ACTIVE ||
        type == MAGNITUDE_POWER_APPARENT ||
        type == MAGNITUDE_POWER_REACTIVE) {
        if (_sensor_power_units == POWER_KILOWATTS) return 3;
    }
    if (type < MAGNITUDE_MAX) return pgm_read_byte(magnitude_decimals + type);
    return 0;

}

double _magnitudeProcess(unsigned char type, double value) {

    // Hardcoded conversions (these should be linked to the unit, instead of the magnitude)

    if (type == MAGNITUDE_TEMPERATURE) {
        if (_sensor_temperature_units == TMP_FAHRENHEIT) value = value * 1.8 + 32;
        value = value + _sensor_temperature_correction;
    }

    if (type == MAGNITUDE_HUMIDITY) {
        value = constrain(value + _sensor_humidity_correction, 0, 100);
    }

    if (type == MAGNITUDE_ENERGY ||
        type == MAGNITUDE_ENERGY_DELTA) {
        if (_sensor_energy_units == ENERGY_KWH) value = value  / 3600000;
    }
    if (type == MAGNITUDE_POWER_ACTIVE ||
        type == MAGNITUDE_POWER_APPARENT ||
        type == MAGNITUDE_POWER_REACTIVE) {
        if (_sensor_power_units == POWER_KILOWATTS) value = value  / 1000;
    }

    return roundTo(value, _magnitudeDecimals(type));

}

// -----------------------------------------------------------------------------

#if WEB_SUPPORT

bool _sensorWebSocketOnReceive(const char * key, JsonVariant& value) {
    if (strncmp(key, "pwr", 3) == 0) return true;
    if (strncmp(key, "sns", 3) == 0) return true;
    if (strncmp(key, "tmp", 3) == 0) return true;
    if (strncmp(key, "hum", 3) == 0) return true;
    if (strncmp(key, "ene", 3) == 0) return true;
    return false;
}

void _sensorWebSocketSendData(JsonObject& root) {

    char buffer[10];
    bool hasTemperature = false;
    bool hasHumidity = false;
    bool hasMICS = false;

    JsonArray& list = root.createNestedArray("magnitudes");
    for (unsigned char i=0; i<_magnitudes.size(); i++) {

        sensor_magnitude_t magnitude = _magnitudes[i];
        if (magnitude.type == MAGNITUDE_EVENT) continue;

        unsigned char decimals = _magnitudeDecimals(magnitude.type);
        dtostrf(magnitude.current, 1-sizeof(buffer), decimals, buffer);

        JsonObject& element = list.createNestedObject();
        element["index"] = int(magnitude.global);
        element["type"] = int(magnitude.type);
        element["value"] = String(buffer);
        element["units"] = magnitudeUnits(magnitude.type);
        element["error"] = magnitude.sensor->error();

        if (magnitude.type == MAGNITUDE_ENERGY) {
            if (_sensor_energy_reset_ts.length() == 0) _sensorResetTS();
            element["description"] = magnitude.sensor->slot(magnitude.local) + String(" (since ") + _sensor_energy_reset_ts + String(")");
        } else {
            element["description"] = magnitude.sensor->slot(magnitude.local);
        }

        if (magnitude.type == MAGNITUDE_TEMPERATURE) hasTemperature = true;
        if (magnitude.type == MAGNITUDE_HUMIDITY) hasHumidity = true;
        #if MICS2710_SUPPORT || MICS5525_SUPPORT
        if (magnitude.type == MAGNITUDE_CO || magnitude.type == MAGNITUDE_NO2) hasMICS = true;
        #endif
    }

    if (hasTemperature) root["temperatureVisible"] = 1;
    if (hasHumidity) root["humidityVisible"] = 1;
    if (hasMICS) root["micsVisible"] = 1;

}

void _sensorWebSocketStart(JsonObject& root) {

    for (unsigned char i=0; i<_sensors.size(); i++) {

        BaseSensor * sensor = _sensors[i];

        #if EMON_ANALOG_SUPPORT
            if (sensor->getID() == SENSOR_EMON_ANALOG_ID) {
                root["emonVisible"] = 1;
                root["pwrVisible"] = 1;
                root["pwrVoltage"] = ((EmonAnalogSensor *) sensor)->getVoltage();
            }
        #endif

        #if HLW8012_SUPPORT
            if (sensor->getID() == SENSOR_HLW8012_ID) {
                root["hlwVisible"] = 1;
                root["pwrVisible"] = 1;
            }
        #endif

        #if CSE7766_SUPPORT
            if (sensor->getID() == SENSOR_CSE7766_ID) {
                root["cseVisible"] = 1;
                root["pwrVisible"] = 1;
            }
        #endif

        #if V9261F_SUPPORT
            if (sensor->getID() == SENSOR_V9261F_ID) {
                root["pwrVisible"] = 1;
            }
        #endif

        #if ECH1560_SUPPORT
            if (sensor->getID() == SENSOR_ECH1560_ID) {
                root["pwrVisible"] = 1;
            }
        #endif

        #if PZEM004T_SUPPORT
            if (sensor->getID() == SENSOR_PZEM004T_ID) {
                root["pzemVisible"] = 1;
                root["pwrVisible"] = 1;
            }
        #endif

        #if PULSEMETER_SUPPORT
            if (sensor->getID() == SENSOR_PULSEMETER_ID) {
                root["pmVisible"] = 1;
            }
        #endif

    }

    if (_magnitudes.size() > 0) {
        root["snsVisible"] = 1;
        //root["apiRealTime"] = _sensor_realtime;
        root["pwrUnits"] = _sensor_power_units;
        root["eneUnits"] = _sensor_energy_units;
        root["tmpUnits"] = _sensor_temperature_units;
        root["tmpCorrection"] = _sensor_temperature_correction;
        root["humCorrection"] = _sensor_humidity_correction;
        root["snsRead"] = _sensor_read_interval / 1000;
        root["snsReport"] = _sensor_report_every;
        root["snsSave"] = _sensor_save_every;
    }

    /*
    // Sensors manifest
    JsonArray& manifest = root.createNestedArray("manifest");
    #if BMX280_SUPPORT
        BMX280Sensor::manifest(manifest);
    #endif

    // Sensors configuration
    JsonArray& sensors = root.createNestedArray("sensors");
    for (unsigned char i; i<_sensors.size(); i++) {
        JsonObject& sensor = sensors.createNestedObject();
        sensor["index"] = i;
        sensor["id"] = _sensors[i]->getID();
        _sensors[i]->getConfig(sensor);
    }
    */

}

#endif // WEB_SUPPORT

#if API_SUPPORT

void _sensorAPISetup() {

    for (unsigned char magnitude_id=0; magnitude_id<_magnitudes.size(); magnitude_id++) {

        sensor_magnitude_t magnitude = _magnitudes[magnitude_id];

        String topic = magnitudeTopic(magnitude.type);
        if (SENSOR_USE_INDEX || (_counts[magnitude.type] > 1)) topic = topic + "/" + String(magnitude.global);

        apiRegister(topic.c_str(), [magnitude_id](char * buffer, size_t len) {
            sensor_magnitude_t magnitude = _magnitudes[magnitude_id];
            unsigned char decimals = _magnitudeDecimals(magnitude.type);
            double value = _sensor_realtime ? magnitude.current : magnitude.reported;
            dtostrf(value, 1-len, decimals, buffer);
        });

    }

}

#endif // API_SUPPORT

#if TERMINAL_SUPPORT

void _sensorInitCommands() {
    settingsRegisterCommand(F("MAGNITUDES"), [](Embedis* e) {
        for (unsigned char i=0; i<_magnitudes.size(); i++) {
            sensor_magnitude_t magnitude = _magnitudes[i];
            DEBUG_MSG_P(PSTR("[SENSOR] * %2d: %s @ %s (%s/%d)\n"),
                i,
                magnitudeTopic(magnitude.type).c_str(),
                magnitude.sensor->slot(magnitude.local).c_str(),
                magnitudeTopic(magnitude.type).c_str(),
                magnitude.global
            );
        }
        DEBUG_MSG_P(PSTR("+OK\n"));
    });
    #if PZEM004T_SUPPORT
    settingsRegisterCommand(F("PZ.ADDRESS"), [](Embedis* e) {
        if (e->argc == 1) {
            DEBUG_MSG_P(PSTR("[SENSOR] PZEM004T\n"));
            unsigned char dev_count = pzem004t_sensor->getAddressesCount();
            for(unsigned char dev = 0; dev < dev_count; dev++) {
                DEBUG_MSG_P(PSTR("Device %d/%s\n"), dev, pzem004t_sensor->getAddress(dev).c_str());
            }
            DEBUG_MSG_P(PSTR("+OK\n"));
        } else if(e->argc == 2) {
            IPAddress addr;
            if (addr.fromString(String(e->argv[1]))) {
                if(pzem004t_sensor->setDeviceAddress(&addr)) {
                    DEBUG_MSG_P(PSTR("+OK\n"));
                }
            } else {
                DEBUG_MSG_P(PSTR("-ERROR: Invalid address argument\n"));
            }
        } else {
            DEBUG_MSG_P(PSTR("-ERROR: Wrong arguments\n"));
        }
    });
    settingsRegisterCommand(F("PZ.RESET"), [](Embedis* e) {
        if(e->argc > 2) {
            DEBUG_MSG_P(PSTR("-ERROR: Wrong arguments\n"));
        } else {
            unsigned char init = e->argc == 2 ? String(e->argv[1]).toInt() : 0;
            unsigned char limit = e->argc == 2 ? init +1 : pzem004t_sensor->getAddressesCount();
            DEBUG_MSG_P(PSTR("[SENSOR] PZEM004T\n"));
            for(unsigned char dev = init; dev < limit; dev++) {
                float offset = pzem004t_sensor->resetEnergy(dev);
                setSetting("pzEneTotal", dev, offset);
                DEBUG_MSG_P(PSTR("Device %d/%s - Offset: %s\n"), dev, pzem004t_sensor->getAddress(dev).c_str(), String(offset).c_str());
            }
            DEBUG_MSG_P(PSTR("+OK\n"));
        }
    });
    settingsRegisterCommand(F("PZ.VALUE"), [](Embedis* e) {
        if(e->argc > 2) {
            DEBUG_MSG_P(PSTR("-ERROR: Wrong arguments\n"));
        } else {
            unsigned char init = e->argc == 2 ? String(e->argv[1]).toInt() : 0;
            unsigned char limit = e->argc == 2 ? init +1 : pzem004t_sensor->getAddressesCount();
            DEBUG_MSG_P(PSTR("[SENSOR] PZEM004T\n"));
            for(unsigned char dev = init; dev < limit; dev++) {
                DEBUG_MSG_P(PSTR("Device %d/%s - Current: %s Voltage: %s Power: %s Energy: %s\n"), //
                            dev,
                            pzem004t_sensor->getAddress(dev).c_str(),
                            String(pzem004t_sensor->value(dev * PZ_MAGNITUDE_CURRENT_INDEX)).c_str(),
                            String(pzem004t_sensor->value(dev * PZ_MAGNITUDE_VOLTAGE_INDEX)).c_str(),
                            String(pzem004t_sensor->value(dev * PZ_MAGNITUDE_POWER_ACTIVE_INDEX)).c_str(),
                            String(pzem004t_sensor->value(dev * PZ_MAGNITUDE_ENERGY_INDEX)).c_str());
            }
            DEBUG_MSG_P(PSTR("+OK\n"));
        }
    });
    #endif
}

#endif

void _sensorTick() {
    for (unsigned char i=0; i<_sensors.size(); i++) {
        _sensors[i]->tick();
    }
}

void _sensorPre() {
    for (unsigned char i=0; i<_sensors.size(); i++) {
        _sensors[i]->pre();
        if (!_sensors[i]->status()) {
            DEBUG_MSG_P(PSTR("[SENSOR] Error reading data from %s (error: %d)\n"),
                _sensors[i]->description().c_str(),
                _sensors[i]->error()
            );
        }
    }
}

void _sensorPost() {
    for (unsigned char i=0; i<_sensors.size(); i++) {
        _sensors[i]->post();
    }
}

void _sensorResetTS() {
    #if NTP_SUPPORT
        if (ntpSynced()) {
            if (_sensor_energy_reset_ts.length() == 0) {
                _sensor_energy_reset_ts = ntpDateTime(now() - millis() / 1000);
            } else {
                _sensor_energy_reset_ts = ntpDateTime(now());
            }
        } else {
            _sensor_energy_reset_ts = String();
        }
        setSetting("snsResetTS", _sensor_energy_reset_ts);
    #endif
}

// -----------------------------------------------------------------------------
// Sensor initialization
// -----------------------------------------------------------------------------

void _sensorLoad() {

    /*

    This is temporal, in the future sensors will be initialized based on
    soft configuration (data stored in EEPROM config) so you will be able
    to define and configure new sensors on the fly

    At the time being, only enabled sensors (those with *_SUPPORT to 1) are being
    loaded and initialized here. If you want to add new sensors of the same type
    just duplicate the block and change the arguments for the set* methods.
    Check the DHT block below for an example

     */

    #if AM2320_SUPPORT
    {
     AM2320Sensor * sensor = new AM2320Sensor();
     sensor->setAddress(AM2320_ADDRESS);
     _sensors.push_back(sensor);
    }
    #endif

    #if ANALOG_SUPPORT
    {
        AnalogSensor * sensor = new AnalogSensor();
        sensor->setSamples(ANALOG_SAMPLES);
        sensor->setDelay(ANALOG_DELAY);
        _sensors.push_back(sensor);
    }
    #endif

    #if BH1750_SUPPORT
    {
        BH1750Sensor * sensor = new BH1750Sensor();
        sensor->setAddress(BH1750_ADDRESS);
        sensor->setMode(BH1750_MODE);
        _sensors.push_back(sensor);
    }
    #endif

    #if BMX280_SUPPORT
    {
        BMX280Sensor * sensor = new BMX280Sensor();
        sensor->setAddress(BMX280_ADDRESS);
        _sensors.push_back(sensor);
    }
    #endif

    #if CSE7766_SUPPORT
    {
        CSE7766Sensor * sensor = new CSE7766Sensor();
        sensor->setRX(CSE7766_PIN);
        _sensors.push_back(sensor);
    }
    #endif

    #if DALLAS_SUPPORT
    {
        DallasSensor * sensor = new DallasSensor();
        sensor->setGPIO(DALLAS_PIN);
        _sensors.push_back(sensor);
    }
    #endif

    #if DHT_SUPPORT
    {
        DHTSensor * sensor = new DHTSensor();
        sensor->setGPIO(DHT_PIN);
        sensor->setType(DHT_TYPE);
        _sensors.push_back(sensor);
    }
    #endif

    /*
    // Example on how to add a second DHT sensor
    // DHT2_PIN and DHT2_TYPE should be defined in sensors.h file
    #if DHT_SUPPORT
    {
        DHTSensor * sensor = new DHTSensor();
        sensor->setGPIO(DHT2_PIN);
        sensor->setType(DHT2_TYPE);
        _sensors.push_back(sensor);
    }
    #endif
    */

    #if DIGITAL_SUPPORT
    {
        DigitalSensor * sensor = new DigitalSensor();
        sensor->setGPIO(DIGITAL_PIN);
        sensor->setMode(DIGITAL_PIN_MODE);
        sensor->setDefault(DIGITAL_DEFAULT_STATE);
        _sensors.push_back(sensor);
    }
    #endif

    #if ECH1560_SUPPORT
    {
        ECH1560Sensor * sensor = new ECH1560Sensor();
        sensor->setCLK(ECH1560_CLK_PIN);
        sensor->setMISO(ECH1560_MISO_PIN);
        sensor->setInverted(ECH1560_INVERTED);
        _sensors.push_back(sensor);
    }
    #endif

    #if EMON_ADC121_SUPPORT
    {
        EmonADC121Sensor * sensor = new EmonADC121Sensor();
        sensor->setAddress(EMON_ADC121_I2C_ADDRESS);
        sensor->setVoltage(EMON_MAINS_VOLTAGE);
        sensor->setReference(EMON_REFERENCE_VOLTAGE);
        sensor->setCurrentRatio(0, EMON_CURRENT_RATIO);
        _sensors.push_back(sensor);
    }
    #endif

    #if EMON_ADS1X15_SUPPORT
    {
        EmonADS1X15Sensor * sensor = new EmonADS1X15Sensor();
        sensor->setAddress(EMON_ADS1X15_I2C_ADDRESS);
        sensor->setType(EMON_ADS1X15_TYPE);
        sensor->setMask(EMON_ADS1X15_MASK);
        sensor->setGain(EMON_ADS1X15_GAIN);
        sensor->setVoltage(EMON_MAINS_VOLTAGE);
        sensor->setCurrentRatio(0, EMON_CURRENT_RATIO);
        sensor->setCurrentRatio(1, EMON_CURRENT_RATIO);
        sensor->setCurrentRatio(2, EMON_CURRENT_RATIO);
        sensor->setCurrentRatio(3, EMON_CURRENT_RATIO);
        _sensors.push_back(sensor);
    }
    #endif

    #if EMON_ANALOG_SUPPORT
    {
        EmonAnalogSensor * sensor = new EmonAnalogSensor();
        sensor->setVoltage(EMON_MAINS_VOLTAGE);
        sensor->setReference(EMON_REFERENCE_VOLTAGE);
        sensor->setCurrentRatio(0, EMON_CURRENT_RATIO);
        _sensors.push_back(sensor);
    }
    #endif

    #if EVENTS_SUPPORT
    {
        EventSensor * sensor = new EventSensor();
        sensor->setGPIO(EVENTS_PIN);
        sensor->setTrigger(EVENTS_TRIGGER);
        sensor->setPinMode(EVENTS_PIN_MODE);
        sensor->setDebounceTime(EVENTS_DEBOUNCE);
        sensor->setInterruptMode(EVENTS_INTERRUPT_MODE);
        _sensors.push_back(sensor);
    }
    #endif

    #if GEIGER_SUPPORT
    {
        GeigerSensor * sensor = new GeigerSensor();        // Create instance of thr Geiger module.
        sensor->setGPIO(GEIGER_PIN);                       // Interrupt pin of the attached geiger counter board.
        sensor->setMode(GEIGER_PIN_MODE);                  // This pin is an input.
        sensor->setDebounceTime(GEIGER_DEBOUNCE);          // Debounce time 25ms, because https://github.com/Trickx/espurna/wiki/Geiger-counter
        sensor->setInterruptMode(GEIGER_INTERRUPT_MODE);   // Interrupt triggering: edge detection rising.
        sensor->setCPM2SievertFactor(GEIGER_CPM2SIEVERT);  // Conversion factor from counts per minute to µSv/h
        _sensors.push_back(sensor);
    }
    #endif

    #if GUVAS12SD_SUPPORT
    {
        GUVAS12SDSensor * sensor = new GUVAS12SDSensor();
        sensor->setGPIO(GUVAS12SD_PIN);
        _sensors.push_back(sensor);
    }
    #endif

    #if SONAR_SUPPORT
    {
        SonarSensor * sensor = new SonarSensor();
        sensor->setEcho(SONAR_ECHO);
        sensor->setIterations(SONAR_ITERATIONS);
        sensor->setMaxDistance(SONAR_MAX_DISTANCE);
        sensor->setTrigger(SONAR_TRIGGER);
        _sensors.push_back(sensor);
    }
    #endif

    #if HLW8012_SUPPORT
    {
        HLW8012Sensor * sensor = new HLW8012Sensor();
        sensor->setSEL(HLW8012_SEL_PIN);
        sensor->setCF(HLW8012_CF_PIN);
        sensor->setCF1(HLW8012_CF1_PIN);
        sensor->setSELCurrent(HLW8012_SEL_CURRENT);
        _sensors.push_back(sensor);
    }
    #endif

    #if MHZ19_SUPPORT
    {
        MHZ19Sensor * sensor = new MHZ19Sensor();
        sensor->setRX(MHZ19_RX_PIN);
        sensor->setTX(MHZ19_TX_PIN);
        _sensors.push_back(sensor);
    }
    #endif

    #if MICS2710_SUPPORT
    {
        MICS2710Sensor * sensor = new MICS2710Sensor();
        sensor->setAnalogGPIO(MICS2710_NOX_PIN);
        sensor->setPreHeatGPIO(MICS2710_PRE_PIN);
        sensor->setRL(MICS2710_RL);
        _sensors.push_back(sensor);
    }
    #endif

    #if MICS5525_SUPPORT
    {
        MICS5525Sensor * sensor = new MICS5525Sensor();
        sensor->setAnalogGPIO(MICS5525_RED_PIN);
        sensor->setRL(MICS5525_RL);
        _sensors.push_back(sensor);
    }
    #endif

    #if NTC_SUPPORT
    {
        NTCSensor * sensor = new NTCSensor();
        sensor->setSamples(NTC_SAMPLES);
        sensor->setDelay(NTC_DELAY);
        sensor->setUpstreamResistor(NTC_R_UP);
        sensor->setDownstreamResistor(NTC_R_DOWN);
        sensor->setBeta(NTC_BETA);
        sensor->setR0(NTC_R0);
        sensor->setT0(NTC_T0);
        _sensors.push_back(sensor);
    }
    #endif

    #if PMSX003_SUPPORT
    {
        PMSX003Sensor * sensor = new PMSX003Sensor();
        #if PMS_USE_SOFT
            sensor->setRX(PMS_RX_PIN);
            sensor->setTX(PMS_TX_PIN);
        #else
            sensor->setSerial(& PMS_HW_PORT);
        #endif
        sensor->setType(PMS_TYPE);
        _sensors.push_back(sensor);
    }
    #endif

    #if PULSEMETER_SUPPORT
    {
        PulseMeterSensor * sensor = new PulseMeterSensor();
        sensor->setGPIO(PULSEMETER_PIN);
        sensor->setEnergyRatio(PULSEMETER_ENERGY_RATIO);
        _sensors.push_back(sensor);
    }
    #endif

    #if PZEM004T_SUPPORT
    {
        PZEM004TSensor * sensor = pzem004t_sensor = new PZEM004TSensor();
        #if PZEM004T_USE_SOFT
            sensor->setRX(PZEM004T_RX_PIN);
            sensor->setTX(PZEM004T_TX_PIN);
        #else
            sensor->setSerial(& PZEM004T_HW_PORT);
        #endif
        sensor->setAddresses(PZEM004T_ADDRESSES);
        // Read saved energy offset
        unsigned char dev_count = sensor->getAddressesCount();
        for(unsigned char dev = 0; dev < dev_count; dev++) {
            float value = getSetting("pzEneTotal", dev, 0).toFloat();
            if (value > 0) sensor->resetEnergy(dev, value);
        }
        _sensors.push_back(sensor);
    }
    #endif

    #if SENSEAIR_SUPPORT
    {
        SenseAirSensor * sensor = new SenseAirSensor();
        sensor->setRX(SENSEAIR_RX_PIN);
        sensor->setTX(SENSEAIR_TX_PIN);
        _sensors.push_back(sensor);
    }
    #endif

    #if SDS011_SUPPORT
    {
        SDS011Sensor * sensor = new SDS011Sensor();
        sensor->setRX(SDS011_RX_PIN);
        sensor->setTX(SDS011_TX_PIN);
        _sensors.push_back(sensor);
    }
    #endif

    #if SHT3X_I2C_SUPPORT
    {
        SHT3XI2CSensor * sensor = new SHT3XI2CSensor();
        sensor->setAddress(SHT3X_I2C_ADDRESS);
        _sensors.push_back(sensor);
    }
    #endif

    #if SI7021_SUPPORT
    {
        SI7021Sensor * sensor = new SI7021Sensor();
        sensor->setAddress(SI7021_ADDRESS);
        _sensors.push_back(sensor);
    }
    #endif

    #if TMP3X_SUPPORT
    {
        TMP3XSensor * sensor = new TMP3XSensor();
        sensor->setType(TMP3X_TYPE);
        _sensors.push_back(sensor);
    }
    #endif

    #if V9261F_SUPPORT
    {
        V9261FSensor * sensor = new V9261FSensor();
        sensor->setRX(V9261F_PIN);
        sensor->setInverted(V9261F_PIN_INVERSE);
        _sensors.push_back(sensor);
    }
    #endif

    #if VEML6075_SUPPORT
    {
        VEML6075Sensor * sensor = new VEML6075Sensor();
        sensor->setIntegrationTime(VEML6075_INTEGRATION_TIME);
        sensor->setDynamicMode(VEML6075_DYNAMIC_MODE);
        _sensors.push_back(sensor);
    }
    #endif

    #if VL53L1X_SUPPORT
    {
        VL53L1XSensor * sensor = new VL53L1XSensor();
        sensor->setInterMeasurementPeriod(VL53L1X_INTER_MEASUREMENT_PERIOD);
        sensor->setDistanceMode(VL53L1X_DISTANCE_MODE);
        sensor->setMeasurementTimingBudget(VL53L1X_MEASUREMENT_TIMING_BUDGET);
        _sensors.push_back(sensor);
    }
    #endif
}

void _sensorCallback(unsigned char i, unsigned char type, double value) {

    DEBUG_MSG_P(PSTR("[SENSOR] Sensor #%u callback, type %u, payload: '%s'\n"), i, type, String(value).c_str());

    for (unsigned char k=0; k<_magnitudes.size(); k++) {
        if ((_sensors[i] == _magnitudes[k].sensor) && (type == _magnitudes[k].type)) {
            _sensorReport(k, value);
            return;
        }
    }

}

void _sensorInit() {

    _sensors_ready = true;
    _sensor_save_every = getSetting("snsSave", 0).toInt();

    for (unsigned char i=0; i<_sensors.size(); i++) {

        // Do not process an already initialized sensor
        if (_sensors[i]->ready()) continue;
        DEBUG_MSG_P(PSTR("[SENSOR] Initializing %s\n"), _sensors[i]->description().c_str());

        // Force sensor to reload config
        _sensors[i]->begin();
        if (!_sensors[i]->ready()) {
            if (_sensors[i]->error() != 0) DEBUG_MSG_P(PSTR("[SENSOR]  -> ERROR %d\n"), _sensors[i]->error());
            _sensors_ready = false;
            continue;
        }

        // Initialize magnitudes
        for (unsigned char k=0; k<_sensors[i]->count(); k++) {

            unsigned char type = _sensors[i]->type(k);

            sensor_magnitude_t new_magnitude;
            new_magnitude.sensor = _sensors[i];
            new_magnitude.local = k;
            new_magnitude.type = type;
            new_magnitude.global = _counts[type];
            new_magnitude.current = 0;
            new_magnitude.reported = 0;
            new_magnitude.min_change = 0;
            new_magnitude.max_change = 0;

            // TODO: find a proper way to extend this to min/max of any magnitude
            if (MAGNITUDE_ENERGY == type) {
                new_magnitude.max_change = getSetting("eneMaxDelta", ENERGY_MAX_CHANGE).toFloat();
            } else if (MAGNITUDE_TEMPERATURE == type) {
                new_magnitude.min_change = getSetting("tmpMinDelta", TEMPERATURE_MIN_CHANGE).toFloat();
            } else if (MAGNITUDE_HUMIDITY == type) {
                new_magnitude.min_change = getSetting("humMinDelta", HUMIDITY_MIN_CHANGE).toFloat();
            }

            if (MAGNITUDE_ENERGY == type) {
                new_magnitude.filter = new LastFilter();
            } else if (MAGNITUDE_DIGITAL == type) {
                new_magnitude.filter = new MaxFilter();
            } else if (MAGNITUDE_COUNT == type || MAGNITUDE_GEIGER_CPM == type || MAGNITUDE_GEIGER_SIEVERT == type) {  // For geiger counting moving average filter is the most appropriate if needed at all.
                new_magnitude.filter = new MovingAverageFilter();
            } else {
                new_magnitude.filter = new MedianFilter();
            }
            new_magnitude.filter->resize(_sensor_report_every);

            _magnitudes.push_back(new_magnitude);

            DEBUG_MSG_P(PSTR("[SENSOR]  -> %s:%d\n"), magnitudeTopic(type).c_str(), _counts[type]);

            _counts[type] = _counts[type] + 1;

        }

        // Hook callback
        _sensors[i]->onEvent([i](unsigned char type, double value) {
            _sensorCallback(i, type, value);
        });

        // Custom initializations

        #if MICS2710_SUPPORT
            if (_sensors[i]->getID() == SENSOR_MICS2710_ID) {
                MICS2710Sensor * sensor = (MICS2710Sensor *) _sensors[i];
                sensor->setR0(getSetting("snsR0", MICS2710_R0).toInt());
            }
        #endif // MICS2710_SUPPORT

        #if MICS5525_SUPPORT
            if (_sensors[i]->getID() == SENSOR_MICS5525_ID) {
                MICS5525Sensor * sensor = (MICS5525Sensor *) _sensors[i];
                sensor->setR0(getSetting("snsR0", MICS5525_R0).toInt());
            }
        #endif // MICS5525_SUPPORT

        #if EMON_ANALOG_SUPPORT

            if (_sensors[i]->getID() == SENSOR_EMON_ANALOG_ID) {
                EmonAnalogSensor * sensor = (EmonAnalogSensor *) _sensors[i];
                sensor->setCurrentRatio(0, getSetting("pwrRatioC", EMON_CURRENT_RATIO).toFloat());
                sensor->setVoltage(getSetting("pwrVoltage", EMON_MAINS_VOLTAGE).toInt());
                double value = (_sensor_save_every > 0) ? getSetting("eneTotal", 0).toInt() : 0;
                if (value > 0) sensor->resetEnergy(0, value);
            }

        #endif // EMON_ANALOG_SUPPORT

        #if HLW8012_SUPPORT

            if (_sensors[i]->getID() == SENSOR_HLW8012_ID) {

                HLW8012Sensor * sensor = (HLW8012Sensor *) _sensors[i];

                double value;

                value = getSetting("pwrRatioC", HLW8012_CURRENT_RATIO).toFloat();
                if (value > 0) sensor->setCurrentRatio(value);

                value = getSetting("pwrRatioV", HLW8012_VOLTAGE_RATIO).toFloat();
                if (value > 0) sensor->setVoltageRatio(value);

                value = getSetting("pwrRatioP", HLW8012_POWER_RATIO).toFloat();
                if (value > 0) sensor->setPowerRatio(value);

                value = (_sensor_save_every > 0) ? getSetting("eneTotal", 0).toInt() : 0;
                if (value > 0) sensor->resetEnergy(value);

            }

        #endif // HLW8012_SUPPORT

        #if CSE7766_SUPPORT

            if (_sensors[i]->getID() == SENSOR_CSE7766_ID) {

                CSE7766Sensor * sensor = (CSE7766Sensor *) _sensors[i];

                double value;

                value = getSetting("pwrRatioC", 0).toFloat();
                if (value > 0) sensor->setCurrentRatio(value);

                value = getSetting("pwrRatioV", 0).toFloat();
                if (value > 0) sensor->setVoltageRatio(value);

                value = getSetting("pwrRatioP", 0).toFloat();
                if (value > 0) sensor->setPowerRatio(value);

                value = (_sensor_save_every > 0) ? getSetting("eneTotal", 0).toInt() : 0;
                if (value > 0) sensor->resetEnergy(value);

            }

        #endif // CSE7766_SUPPORT

        #if PULSEMETER_SUPPORT
            if (_sensors[i]->getID() == SENSOR_PULSEMETER_ID) {
                PulseMeterSensor * sensor = (PulseMeterSensor *) _sensors[i];
                sensor->setEnergyRatio(getSetting("pwrRatioE", PULSEMETER_ENERGY_RATIO).toInt());
            }
        #endif // PULSEMETER_SUPPORT

    }

}

void _sensorConfigure() {

    // General sensor settings
    _sensor_read_interval = 1000 * constrain(getSetting("snsRead", SENSOR_READ_INTERVAL).toInt(), SENSOR_READ_MIN_INTERVAL, SENSOR_READ_MAX_INTERVAL);
    _sensor_report_every = constrain(getSetting("snsReport", SENSOR_REPORT_EVERY).toInt(), SENSOR_REPORT_MIN_EVERY, SENSOR_REPORT_MAX_EVERY);
    _sensor_save_every = getSetting("snsSave", SENSOR_SAVE_EVERY).toInt();
    _sensor_realtime = getSetting("apiRealTime", API_REAL_TIME_VALUES).toInt() == 1;
    _sensor_power_units = getSetting("pwrUnits", SENSOR_POWER_UNITS).toInt();
    _sensor_energy_units = getSetting("eneUnits", SENSOR_ENERGY_UNITS).toInt();
    _sensor_temperature_units = getSetting("tmpUnits", SENSOR_TEMPERATURE_UNITS).toInt();
    _sensor_temperature_correction = getSetting("tmpCorrection", SENSOR_TEMPERATURE_CORRECTION).toFloat();
    _sensor_humidity_correction = getSetting("humCorrection", SENSOR_HUMIDITY_CORRECTION).toFloat();
    _sensor_energy_reset_ts = getSetting("snsResetTS", "");

    // Specific sensor settings
    for (unsigned char i=0; i<_sensors.size(); i++) {

        #if MICS2710_SUPPORT

            if (_sensors[i]->getID() == SENSOR_MICS2710_ID) {
                if (getSetting("snsResetCalibration", 0).toInt() == 1) {
                    MICS2710Sensor * sensor = (MICS2710Sensor *) _sensors[i];
                    sensor->calibrate();
                    setSetting("snsR0", sensor->getR0());
                }
            }

        #endif // MICS2710_SUPPORT

        #if MICS5525_SUPPORT

            if (_sensors[i]->getID() == SENSOR_MICS5525_ID) {
                if (getSetting("snsResetCalibration", 0).toInt() == 1) {
                    MICS5525Sensor * sensor = (MICS5525Sensor *) _sensors[i];
                    sensor->calibrate();
                    setSetting("snsR0", sensor->getR0());
                }
            }

        #endif // MICS5525_SUPPORT

        #if EMON_ANALOG_SUPPORT

            if (_sensors[i]->getID() == SENSOR_EMON_ANALOG_ID) {

                double value;
                EmonAnalogSensor * sensor = (EmonAnalogSensor *) _sensors[i];

                if ((value = getSetting("pwrExpectedP", 0).toInt())) {
                    sensor->expectedPower(0, value);
                    setSetting("pwrRatioC", sensor->getCurrentRatio(0));
                }

                if (getSetting("pwrResetCalibration", 0).toInt() == 1) {
                    sensor->setCurrentRatio(0, EMON_CURRENT_RATIO);
                    delSetting("pwrRatioC");
                }

                if (getSetting("pwrResetE", 0).toInt() == 1) {
                    sensor->resetEnergy();
                    delSetting("eneTotal");
                    _sensorResetTS();
                }

                sensor->setVoltage(getSetting("pwrVoltage", EMON_MAINS_VOLTAGE).toInt());

            }

        #endif // EMON_ANALOG_SUPPORT

        #if EMON_ADC121_SUPPORT
            if (_sensors[i]->getID() == SENSOR_EMON_ADC121_ID) {
                EmonADC121Sensor * sensor = (EmonADC121Sensor *) _sensors[i];
                if (getSetting("pwrResetE", 0).toInt() == 1) {
                    sensor->resetEnergy();
                    delSetting("eneTotal");
                    _sensorResetTS();
                }
            }
        #endif

        #if EMON_ADS1X15_SUPPORT
            if (_sensors[i]->getID() == SENSOR_EMON_ADS1X15_ID) {
                EmonADS1X15Sensor * sensor = (EmonADS1X15Sensor *) _sensors[i];
                if (getSetting("pwrResetE", 0).toInt() == 1) {
                    sensor->resetEnergy();
                    delSetting("eneTotal");
                    _sensorResetTS();
                }
            }
        #endif

        #if HLW8012_SUPPORT


            if (_sensors[i]->getID() == SENSOR_HLW8012_ID) {

                double value;
                HLW8012Sensor * sensor = (HLW8012Sensor *) _sensors[i];

                if (value = getSetting("pwrExpectedC", 0).toFloat()) {
                    sensor->expectedCurrent(value);
                    setSetting("pwrRatioC", sensor->getCurrentRatio());
                }

                if (value = getSetting("pwrExpectedV", 0).toInt()) {
                    sensor->expectedVoltage(value);
                    setSetting("pwrRatioV", sensor->getVoltageRatio());
                }

                if (value = getSetting("pwrExpectedP", 0).toInt()) {
                    sensor->expectedPower(value);
                    setSetting("pwrRatioP", sensor->getPowerRatio());
                }

                if (getSetting("pwrResetE", 0).toInt() == 1) {
                    sensor->resetEnergy();
                    delSetting("eneTotal");
                    _sensorResetTS();
                }

                if (getSetting("pwrResetCalibration", 0).toInt() == 1) {
                    sensor->resetRatios();
                    delSetting("pwrRatioC");
                    delSetting("pwrRatioV");
                    delSetting("pwrRatioP");
                }

            }

        #endif // HLW8012_SUPPORT

        #if CSE7766_SUPPORT

            if (_sensors[i]->getID() == SENSOR_CSE7766_ID) {

                double value;
                CSE7766Sensor * sensor = (CSE7766Sensor *) _sensors[i];

                if ((value = getSetting("pwrExpectedC", 0).toFloat())) {
                    sensor->expectedCurrent(value);
                    setSetting("pwrRatioC", sensor->getCurrentRatio());
                }

                if ((value = getSetting("pwrExpectedV", 0).toInt())) {
                    sensor->expectedVoltage(value);
                    setSetting("pwrRatioV", sensor->getVoltageRatio());
                }

                if ((value = getSetting("pwrExpectedP", 0).toInt())) {
                    sensor->expectedPower(value);
                    setSetting("pwrRatioP", sensor->getPowerRatio());
                }

                if (getSetting("pwrResetE", 0).toInt() == 1) {
                    sensor->resetEnergy();
                    delSetting("eneTotal");
                    _sensorResetTS();
                }

                if (getSetting("pwrResetCalibration", 0).toInt() == 1) {
                    sensor->resetRatios();
                    delSetting("pwrRatioC");
                    delSetting("pwrRatioV");
                    delSetting("pwrRatioP");
                }

            }

        #endif // CSE7766_SUPPORT

<<<<<<< HEAD
        #if PULSEMETER_SUPPORT
            if (_sensors[i]->getID() == SENSOR_PULSEMETER_ID) {
                PulseMeterSensor * sensor = (PulseMeterSensor *) _sensors[i];
                if (getSetting("pwrResetE", 0).toInt() == 1) {
                    sensor->resetEnergy();
                    delSetting("eneTotal");
                    _sensorResetTS();
                }
            }
        #endif // PULSEMETER_SUPPORT
=======
        #if PZEM004T_SUPPORT

            if (_sensors[i]->getID() == SENSOR_PZEM004T_ID) {
                PZEM004TSensor * sensor = (PZEM004TSensor *) _sensors[i];
                if (getSetting("pwrResetE", 0).toInt() == 1) {
                    unsigned char dev_count = sensor->getAddressesCount();
                    for(unsigned char dev = 0; dev < dev_count; dev++) {
                        sensor->resetEnergy(dev, 0);
                        delSetting("pzEneTotal", dev);
                    }
                    _sensorResetTS();
                }
            }

        #endif // PZEM004T_SUPPORT
>>>>>>> d2d92687

    }

    // Update filter sizes
    for (unsigned char i=0; i<_magnitudes.size(); i++) {
        _magnitudes[i].filter->resize(_sensor_report_every);
    }

    // General processing
    if (0 == _sensor_save_every) {
        delSetting("eneTotal");
    }

    // Save settings
    delSetting("snsResetCalibration");
    delSetting("pwrExpectedP");
    delSetting("pwrExpectedC");
    delSetting("pwrExpectedV");
    delSetting("pwrResetCalibration");
    delSetting("pwrResetE");
    saveSettings();

}

void _sensorReport(unsigned char index, double value) {

    sensor_magnitude_t magnitude = _magnitudes[index];
    unsigned char decimals = _magnitudeDecimals(magnitude.type);

    char buffer[10];
    dtostrf(value, 1-sizeof(buffer), decimals, buffer);

    #if BROKER_SUPPORT
        brokerPublish(magnitudeTopic(magnitude.type).c_str(), magnitude.local, buffer);
    #endif

    #if MQTT_SUPPORT

        mqttSend(magnitudeTopicIndex(index).c_str(), buffer);

        #if SENSOR_PUBLISH_ADDRESSES
            char topic[32];
            snprintf(topic, sizeof(topic), "%s/%s", SENSOR_ADDRESS_TOPIC, magnitudeTopic(magnitude.type).c_str());
            if (SENSOR_USE_INDEX || (_counts[magnitude.type] > 1)) {
                mqttSend(topic, magnitude.global, magnitude.sensor->address(magnitude.local).c_str());
            } else {
                mqttSend(topic, magnitude.sensor->address(magnitude.local).c_str());
            }
        #endif // SENSOR_PUBLISH_ADDRESSES

    #endif // MQTT_SUPPORT

    #if INFLUXDB_SUPPORT
        if (SENSOR_USE_INDEX || (_counts[magnitude.type] > 1)) {
            idbSend(magnitudeTopic(magnitude.type).c_str(), magnitude.global, buffer);
        } else {
            idbSend(magnitudeTopic(magnitude.type).c_str(), buffer);
        }
    #endif // INFLUXDB_SUPPORT

    #if THINGSPEAK_SUPPORT
        tspkEnqueueMeasurement(index, buffer);
    #endif

    #if DOMOTICZ_SUPPORT
    {
        char key[15];
        snprintf_P(key, sizeof(key), PSTR("dczMagnitude%d"), index);
        if (magnitude.type == MAGNITUDE_HUMIDITY) {
            int status;
            if (value > 70) {
                status = HUMIDITY_WET;
            } else if (value > 45) {
                status = HUMIDITY_COMFORTABLE;
            } else if (value > 30) {
                status = HUMIDITY_NORMAL;
            } else {
                status = HUMIDITY_DRY;
            }
            char status_buf[5];
            itoa(status, status_buf, 10);
            domoticzSend(key, buffer, status_buf);
        } else {
            domoticzSend(key, 0, buffer);
        }
    }
    #endif // DOMOTICZ_SUPPORT

}

// -----------------------------------------------------------------------------
// Public
// -----------------------------------------------------------------------------

unsigned char sensorCount() {
    return _sensors.size();
}

unsigned char magnitudeCount() {
    return _magnitudes.size();
}

String magnitudeName(unsigned char index) {
    if (index < _magnitudes.size()) {
        sensor_magnitude_t magnitude = _magnitudes[index];
        return magnitude.sensor->slot(magnitude.local);
    }
    return String();
}

unsigned char magnitudeType(unsigned char index) {
    if (index < _magnitudes.size()) {
        return int(_magnitudes[index].type);
    }
    return MAGNITUDE_NONE;
}

unsigned char magnitudeIndex(unsigned char index) {
    if (index < _magnitudes.size()) {
        return int(_magnitudes[index].global);
    }
    return 0;
}

String magnitudeTopic(unsigned char type) {
    char buffer[16] = {0};
    if (type < MAGNITUDE_MAX) strncpy_P(buffer, magnitude_topics[type], sizeof(buffer));
    return String(buffer);
}

String magnitudeTopicIndex(unsigned char index) {
    char topic[32] = {0};
    if (index < _magnitudes.size()) {
        sensor_magnitude_t magnitude = _magnitudes[index];
        if (SENSOR_USE_INDEX || (_counts[magnitude.type] > 1)) {
            snprintf(topic, sizeof(topic), "%s/%u", magnitudeTopic(magnitude.type).c_str(), magnitude.global);
        } else {
            snprintf(topic, sizeof(topic), "%s", magnitudeTopic(magnitude.type).c_str());
        }
    }
    return String(topic);
}


String magnitudeUnits(unsigned char type) {
    char buffer[8] = {0};
    if (type < MAGNITUDE_MAX) {
        if ((type == MAGNITUDE_TEMPERATURE) && (_sensor_temperature_units == TMP_FAHRENHEIT)) {
            strncpy_P(buffer, magnitude_fahrenheit, sizeof(buffer));
        } else if (
            (type == MAGNITUDE_ENERGY || type == MAGNITUDE_ENERGY_DELTA) &&
            (_sensor_energy_units == ENERGY_KWH)) {
            strncpy_P(buffer, magnitude_kwh, sizeof(buffer));
        } else if (
            (type == MAGNITUDE_POWER_ACTIVE || type == MAGNITUDE_POWER_APPARENT || type == MAGNITUDE_POWER_REACTIVE) &&
            (_sensor_power_units == POWER_KILOWATTS)) {
            strncpy_P(buffer, magnitude_kw, sizeof(buffer));
        } else {
            strncpy_P(buffer, magnitude_units[type], sizeof(buffer));
        }
    }
    return String(buffer);
}

// -----------------------------------------------------------------------------

void sensorSetup() {

    // Backwards compatibility
    moveSetting("powerUnits", "pwrUnits");
    moveSetting("energyUnits", "eneUnits");

    // Load sensors
    _sensorLoad();
    _sensorInit();

    // Configure stored values
    _sensorConfigure();

    // Websockets
    #if WEB_SUPPORT
        wsOnSendRegister(_sensorWebSocketStart);
        wsOnReceiveRegister(_sensorWebSocketOnReceive);
        wsOnSendRegister(_sensorWebSocketSendData);
    #endif

    // API
    #if API_SUPPORT
        _sensorAPISetup();
    #endif

    // Terminal
    #if TERMINAL_SUPPORT
        _sensorInitCommands();
    #endif

    // Main callbacks
    espurnaRegisterLoop(sensorLoop);
    espurnaRegisterReload(_sensorConfigure);

}

void sensorLoop() {

    // Check if we still have uninitialized sensors
    static unsigned long last_init = 0;
    if (!_sensors_ready) {
        if (millis() - last_init > SENSOR_INIT_INTERVAL) {
            last_init = millis();
            _sensorInit();
        }
    }

    if (_magnitudes.size() == 0) return;

    // Tick hook
    _sensorTick();

    // Check if we should read new data
    static unsigned long last_update = 0;
    static unsigned long report_count = 0;
    static unsigned long save_count = 0;
    if (millis() - last_update > _sensor_read_interval) {

        last_update = millis();
        report_count = (report_count + 1) % _sensor_report_every;

        double current;
        double filtered;

        // Pre-read hook
        _sensorPre();

        // Get the first relay state
        #if SENSOR_POWER_CHECK_STATUS
            bool relay_off = (relayCount() > 0) && (relayStatus(0) == 0);
        #endif

        // Get readings
        for (unsigned char i=0; i<_magnitudes.size(); i++) {

            sensor_magnitude_t magnitude = _magnitudes[i];

            if (magnitude.sensor->status()) {

                // -------------------------------------------------------------
                // Instant value
                // -------------------------------------------------------------

                current = magnitude.sensor->value(magnitude.local);

                // Completely remove spurious values if relay is OFF
                #if SENSOR_POWER_CHECK_STATUS
                    if (relay_off) {
                        if (magnitude.type == MAGNITUDE_POWER_ACTIVE ||
                            magnitude.type == MAGNITUDE_POWER_REACTIVE ||
                            magnitude.type == MAGNITUDE_POWER_APPARENT ||
                            magnitude.type == MAGNITUDE_CURRENT ||
                            magnitude.type == MAGNITUDE_ENERGY_DELTA
                        ) {
                            current = 0;
                        }
                    }
                #endif

                // -------------------------------------------------------------
                // Processing (filters)
                // -------------------------------------------------------------

                magnitude.filter->add(current);

                // Special case for MovingAvergaeFilter
                if (MAGNITUDE_COUNT == magnitude.type ||
                    MAGNITUDE_GEIGER_CPM ==magnitude. type ||
                    MAGNITUDE_GEIGER_SIEVERT == magnitude.type) {
                    current = magnitude.filter->result();
                }

                current = _magnitudeProcess(magnitude.type, current);
                _magnitudes[i].current = current;

                // -------------------------------------------------------------
                // Debug
                // -------------------------------------------------------------

                #if SENSOR_DEBUG
                {
                    char buffer[64];
                    dtostrf(current, 1-sizeof(buffer), _magnitudeDecimals(magnitude.type), buffer);
                    DEBUG_MSG_P(PSTR("[SENSOR] %s - %s: %s%s\n"),
                        magnitude.sensor->slot(magnitude.local).c_str(),
                        magnitudeTopic(magnitude.type).c_str(),
                        buffer,
                        magnitudeUnits(magnitude.type).c_str()
                    );
                }
                #endif // SENSOR_DEBUG

                // -------------------------------------------------------------
                // Report
                // (we do it every _sensor_report_every readings)
                // -------------------------------------------------------------

                bool report = (0 == report_count);
                if ((MAGNITUDE_ENERGY == magnitude.type) && (magnitude.max_change > 0)) {
                    // for MAGNITUDE_ENERGY, filtered value is last value
                    double value = _magnitudeProcess(magnitude.type, current);
                    report = (fabs(value - magnitude.reported) >= magnitude.max_change);
                } // if ((MAGNITUDE_ENERGY == magnitude.type) && (magnitude.max_change > 0))

                if (report) {

                    filtered = magnitude.filter->result();
                    filtered = _magnitudeProcess(magnitude.type, filtered);
                    magnitude.filter->reset();

                    // Check if there is a minimum change threshold to report
                    if (fabs(filtered - magnitude.reported) >= magnitude.min_change) {
                        _magnitudes[i].reported = filtered;
                        _sensorReport(i, filtered);
                    } // if (fabs(filtered - magnitude.reported) >= magnitude.min_change)

                    // -------------------------------------------------------------
                    // Saving to EEPROM
                    // (we do it every _sensor_save_every readings)
                    // -------------------------------------------------------------

                    if (_sensor_save_every > 0) {

                        save_count = (save_count + 1) % _sensor_save_every;

                        if (0 == save_count) {
                            if (MAGNITUDE_ENERGY == magnitude.type) {
                                setSetting("eneTotal", current);
                                saveSettings();
                            }
                        } // if (0 == save_count)

                    } // if (_sensor_save_every > 0)

                } // if (report_count == 0)

            } // if (magnitude.sensor->status())
        } // for (unsigned char i=0; i<_magnitudes.size(); i++)

        // Post-read hook
        _sensorPost();

        #if WEB_SUPPORT
            wsSend(_sensorWebSocketSendData);
        #endif

        #if THINGSPEAK_SUPPORT
            if (report_count == 0) tspkFlush();
        #endif

    }

}

#endif // SENSOR_SUPPORT<|MERGE_RESOLUTION|>--- conflicted
+++ resolved
@@ -1078,7 +1078,6 @@
 
         #endif // CSE7766_SUPPORT
 
-<<<<<<< HEAD
         #if PULSEMETER_SUPPORT
             if (_sensors[i]->getID() == SENSOR_PULSEMETER_ID) {
                 PulseMeterSensor * sensor = (PulseMeterSensor *) _sensors[i];
@@ -1089,7 +1088,7 @@
                 }
             }
         #endif // PULSEMETER_SUPPORT
-=======
+
         #if PZEM004T_SUPPORT
 
             if (_sensors[i]->getID() == SENSOR_PZEM004T_ID) {
@@ -1105,7 +1104,6 @@
             }
 
         #endif // PZEM004T_SUPPORT
->>>>>>> d2d92687
 
     }
 
