/*

MDNS MODULE

Copyright (C) 2017-2018 by Xose Pérez <xose dot perez at gmail dot com>

*/

// -----------------------------------------------------------------------------
// mDNS Server
// -----------------------------------------------------------------------------

#if MDNS_SERVER_SUPPORT

#include <ESP8266mDNS.h>

#if MQTT_SUPPORT

void _mdnsFindMQTT() {
    int count = MDNS.queryService("mqtt", "tcp");
    DEBUG_MSG_P(PSTR("[MQTT] MQTT brokers found: %d\n"), count);
    for (int i=0; i<count; i++) {
        DEBUG_MSG_P(PSTR("[MQTT] Broker at %s:%d\n"), MDNS.IP(i).toString().c_str(), MDNS.port(i));
        mqttSetBrokerIfNone(MDNS.IP(i), MDNS.port(i));
    }
}

#endif

void _mdnsServerStart() {
<<<<<<< HEAD
    if (MDNS.begin((WiFi.getMode() == WIFI_AP) ? APP_NAME : (char *) WiFi.hostname().c_str())) {
=======
    if (MDNS.begin((char *) getSetting("hostname").c_str())) {
>>>>>>> f37b15ca
        DEBUG_MSG_P(PSTR("[MDNS] OK\n"));
    } else {
        DEBUG_MSG_P(PSTR("[MDNS] FAIL\n"));
    }
}

// -----------------------------------------------------------------------------

void mdnsServerSetup() {

    #if WEB_SUPPORT
        MDNS.addService("http", "tcp", getSetting("webPort", WEB_PORT).toInt());
    #endif

    #if TELNET_SUPPORT
        MDNS.addService("telnet", "tcp", TELNET_PORT);
    #endif

    // Public ESPurna related txt for OTA discovery
    MDNS.addServiceTxt("arduino", "tcp", "app_name", APP_NAME);
    MDNS.addServiceTxt("arduino", "tcp", "app_version", APP_VERSION);
    MDNS.addServiceTxt("arduino", "tcp", "mac", WiFi.macAddress());
    MDNS.addServiceTxt("arduino", "tcp", "target_board", getBoardName());
    {
        char buffer[6] = {0};
        itoa(ESP.getFlashChipRealSize() / 1024, buffer, 10);
        MDNS.addServiceTxt("arduino", "tcp", "mem_size", (const char *) buffer);
    }
    {
        char buffer[6] = {0};
        itoa(ESP.getFlashChipSize() / 1024, buffer, 10);
        MDNS.addServiceTxt("arduino", "tcp", "sdk_size", (const char *) buffer);
    }
    {
        char buffer[6] = {0};
        itoa(ESP.getFreeSketchSpace(), buffer, 10);
        MDNS.addServiceTxt("arduino", "tcp", "free_space", (const char *) buffer);
    }

    wifiRegister([](justwifi_messages_t code, char * parameter) {

        if (code == MESSAGE_CONNECTED) {
            _mdnsServerStart();
            #if MQTT_SUPPORT
                _mdnsFindMQTT();
            #endif // MQTT_SUPPORT
        }

        if (code == MESSAGE_ACCESSPOINT_CREATED) {
            _mdnsServerStart();
        }

    });

}

#endif // MDNS_SERVER_SUPPORT

// -----------------------------------------------------------------------------
// mDNS Client
// -----------------------------------------------------------------------------

#if MDNS_CLIENT_SUPPORT

#include <WiFiUdp.h>
#include <mDNSResolver.h>

using namespace mDNSResolver;
WiFiUDP _mdns_udp;
Resolver _mdns_resolver(_mdns_udp);

String mdnsResolve(char * name) {

    if (strlen(name) == 0) return String();
    if (WiFi.status() != WL_CONNECTED) return String();

    _mdns_resolver.setLocalIP(WiFi.localIP());
    IPAddress ip = _mdns_resolver.search(name);

    if (ip == INADDR_NONE) return String(name);
    DEBUG_MSG_P(PSTR("[MDNS] '%s' resolved to '%s'\n"), name, ip.toString().c_str());
    return ip.toString();

}

String mdnsResolve(String name) {
    return mdnsResolve((char *) name.c_str());
}

void mdnsClientSetup() {

    // Register loop
    espurnaRegisterLoop(mdnsClientLoop);

}

void mdnsClientLoop() {
    _mdns_resolver.loop();
}

#endif // MDNS_CLIENT_SUPPORT<|MERGE_RESOLUTION|>--- conflicted
+++ resolved
@@ -28,11 +28,7 @@
 #endif
 
 void _mdnsServerStart() {
-<<<<<<< HEAD
-    if (MDNS.begin((WiFi.getMode() == WIFI_AP) ? APP_NAME : (char *) WiFi.hostname().c_str())) {
-=======
     if (MDNS.begin((char *) getSetting("hostname").c_str())) {
->>>>>>> f37b15ca
         DEBUG_MSG_P(PSTR("[MDNS] OK\n"));
     } else {
         DEBUG_MSG_P(PSTR("[MDNS] FAIL\n"));
