--- conflicted
+++ resolved
@@ -1223,7 +1223,28 @@
             setSetting("ledGPIO", 1, 15);
             setSetting("ledLogic", 1, 0);
 
-<<<<<<< HEAD
+        #elif defined(TONBUX_XSSSA01)
+
+            setSetting("board", 92);
+            setSetting("ledGPIO", 0, 13);
+            setSetting("ledLogic", 0, 0);
+            setSetting("btnGPIO", 0, 13);
+            setSetting("btnRelay", 0, 0);
+            setSetting("relayGPIO", 0, 5);
+            setSetting("relayType", 0, RELAY_TYPE_NORMAL);
+
+        #elif defined(EUROMATE_WIFI_STECKER_SCHUKO_V2)
+
+            setSetting("board", 93);
+            setSetting("ledGPIO", 0, 13);      // Red LED
+            setSetting("ledLogic", 0, 1);
+            setSetting("ledGPIO", 1, 12);      // Green LED
+            setSetting("ledLogic", 1, 1);
+            setSetting("btnGPIO", 0, 5);
+            setSetting("btnRelay", 0, 0);
+            setSetting("relayGPIO", 0, 4);
+            setSetting("relayType", 0, RELAY_TYPE_NORMAL);
+
         #elif defined(FOXEL_LIGHTFOX_DUAL)
 
             setSetting("board", 92);
@@ -1233,29 +1254,6 @@
             setSetting("btnRelay", 3, 0);
             setSetting("relayProvider", RELAY_PROVIDER_DUAL);
             setSetting("relays", 2);
-=======
-        #elif defined(TONBUX_XSSSA01)
-
-            setSetting("board", 92);
-            setSetting("ledGPIO", 0, 13);
-            setSetting("ledLogic", 0, 0);
-            setSetting("btnGPIO", 0, 13);
-            setSetting("btnRelay", 0, 0);
-            setSetting("relayGPIO", 0, 5);
-            setSetting("relayType", 0, RELAY_TYPE_NORMAL);
-
-        #elif defined(EUROMATE_WIFI_STECKER_SCHUKO_V2)
-
-            setSetting("board", 93);
-            setSetting("ledGPIO", 0, 13);      // Red LED
-            setSetting("ledLogic", 0, 1);
-            setSetting("ledGPIO", 1, 12);      // Green LED
-            setSetting("ledLogic", 1, 1);
-            setSetting("btnGPIO", 0, 5);
-            setSetting("btnRelay", 0, 0);
-            setSetting("relayGPIO", 0, 4);
-            setSetting("relayType", 0, RELAY_TYPE_NORMAL);
->>>>>>> 7f48865f
 
         #else
 
