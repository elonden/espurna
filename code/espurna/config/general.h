--- conflicted
+++ resolved
@@ -94,19 +94,11 @@
 #ifndef DEBUG_WEB_SUPPORT
 #define DEBUG_WEB_SUPPORT       1               // Enable web debug log (will only work if WEB_SUPPORT is also 1)
 #endif
-<<<<<<< HEAD
 
 //------------------------------------------------------------------------------
 // TELNET
 //------------------------------------------------------------------------------
 
-=======
-
-//------------------------------------------------------------------------------
-// TELNET
-//------------------------------------------------------------------------------
-
->>>>>>> b53a0d0e
 #ifndef TELNET_SUPPORT
 #define TELNET_SUPPORT          1               // Enable telnet support by default (3.34Kb)
 #endif
@@ -288,7 +280,6 @@
 #ifndef WIFI_AP_CAPTIVE
 #define WIFI_AP_CAPTIVE             1                   // Captive portal enabled when in AP mode
 #endif
-<<<<<<< HEAD
 
 
 #ifndef WIFI_SLEEP_MODE
@@ -348,67 +339,6 @@
 #define WIFI2_DNS                   ""
 #endif
 
-=======
-
-
-#ifndef WIFI_SLEEP_MODE
-#define WIFI_SLEEP_MODE             WIFI_NONE_SLEEP     // WIFI_NONE_SLEEP, WIFI_LIGHT_SLEEP or WIFI_MODEM_SLEEP
-#endif
-
-#ifndef WIFI_SCAN_NETWORKS
-#define WIFI_SCAN_NETWORKS          1                   // Perform a network scan before connecting
-#endif
-
-// Optional hardcoded configuration (up to 2 networks)
-#ifndef WIFI1_SSID
-#define WIFI1_SSID                  ""
-#endif
-
-#ifndef WIFI1_PASS
-#define WIFI1_PASS                  ""
-#endif
-
-#ifndef WIFI1_IP
-#define WIFI1_IP                    ""
-#endif
-
-#ifndef WIFI1_GW
-#define WIFI1_GW                    ""
-#endif
-
-#ifndef WIFI1_MASK
-#define WIFI1_MASK                  ""
-#endif
-
-#ifndef WIFI1_DNS
-#define WIFI1_DNS                   ""
-#endif
-
-#ifndef WIFI2_SSID
-#define WIFI2_SSID                  ""
-#endif
-
-#ifndef WIFI2_PASS
-#define WIFI2_PASS                  ""
-#endif
-
-#ifndef WIFI2_IP
-#define WIFI2_IP                    ""
-#endif
-
-#ifndef WIFI2_GW
-#define WIFI2_GW                    ""
-#endif
-
-#ifndef WIFI2_MASK
-#define WIFI2_MASK                  ""
-#endif
-
-#ifndef WIFI2_DNS
-#define WIFI2_DNS                   ""
-#endif
-
->>>>>>> b53a0d0e
 #ifndef WIFI_RSSI_1M
 #define WIFI_RSSI_1M                -30         // Calibrate it with your router reading the RSSI at 1m
 #endif
@@ -455,7 +385,6 @@
 #ifndef WS_AUTHENTICATION
 #define WS_AUTHENTICATION           1           // WS authentication ON by default (see #507)
 #endif
-<<<<<<< HEAD
 
 #ifndef WS_BUFFER_SIZE
 #define WS_BUFFER_SIZE              5           // Max number of secured websocket connections
@@ -465,17 +394,6 @@
 #define WS_TIMEOUT                  1800000     // Timeout for secured websocket
 #endif
 
-=======
-
-#ifndef WS_BUFFER_SIZE
-#define WS_BUFFER_SIZE              5           // Max number of secured websocket connections
-#endif
-
-#ifndef WS_TIMEOUT
-#define WS_TIMEOUT                  1800000     // Timeout for secured websocket
-#endif
-
->>>>>>> b53a0d0e
 #ifndef WS_UPDATE_INTERVAL
 #define WS_UPDATE_INTERVAL          30000       // Update clients every 30 seconds
 #endif
@@ -557,7 +475,6 @@
 
 #ifndef NOFUSS_ENABLED
 #define NOFUSS_ENABLED              0           // Do not perform NoFUSS updates by default
-<<<<<<< HEAD
 #endif
 
 #ifndef NOFUSS_SERVER
@@ -584,34 +501,6 @@
 #define UART_MQTT_HW_PORT           Serial      // Hardware serial port (if UART_MQTT_USE_SOFT == 0)
 #endif
 
-=======
-#endif
-
-#ifndef NOFUSS_SERVER
-#define NOFUSS_SERVER               ""          // Default NoFuss Server
-#endif
-
-#ifndef NOFUSS_INTERVAL
-#define NOFUSS_INTERVAL             3600000     // Check for updates every hour
-#endif
-
-// -----------------------------------------------------------------------------
-// UART <-> MQTT
-// -----------------------------------------------------------------------------
-
-#ifndef UART_MQTT_SUPPORT
-#define UART_MQTT_SUPPORT           0           // No support by default
-#endif
-
-#ifndef UART_MQTT_USE_SOFT
-#define UART_MQTT_USE_SOFT          0           // Use SoftwareSerial
-#endif
-
-#ifndef UART_MQTT_HW_PORT
-#define UART_MQTT_HW_PORT           Serial      // Hardware serial port (if UART_MQTT_USE_SOFT == 0)
-#endif
-
->>>>>>> b53a0d0e
 #ifndef UART_MQTT_RX_PIN
 #define UART_MQTT_RX_PIN            4           // RX PIN (if UART_MQTT_USE_SOFT == 1)
 #endif
@@ -697,7 +586,6 @@
 #ifndef MQTT_TOPIC
 #define MQTT_TOPIC                  "{hostname}"    // Default MQTT base topic
 #endif
-<<<<<<< HEAD
 
 #ifndef MQTT_RETAIN
 #define MQTT_RETAIN                 true            // MQTT retain flag
@@ -764,74 +652,6 @@
 #define MQTT_ENQUEUE_DATETIME       1
 #endif
 
-=======
-
-#ifndef MQTT_RETAIN
-#define MQTT_RETAIN                 true            // MQTT retain flag
-#endif
-
-#ifndef MQTT_QOS
-#define MQTT_QOS                    0               // MQTT QoS value for all messages
-#endif
-
-#ifndef MQTT_KEEPALIVE
-#define MQTT_KEEPALIVE              300             // MQTT keepalive value
-#endif
-
-
-#ifndef MQTT_RECONNECT_DELAY_MIN
-#define MQTT_RECONNECT_DELAY_MIN    5000            // Try to reconnect in 5 seconds upon disconnection
-#endif
-
-#ifndef MQTT_RECONNECT_DELAY_STEP
-#define MQTT_RECONNECT_DELAY_STEP   5000            // Increase the reconnect delay in 5 seconds after each failed attempt
-#endif
-
-#ifndef MQTT_RECONNECT_DELAY_MAX
-#define MQTT_RECONNECT_DELAY_MAX    120000          // Set reconnect time to 2 minutes at most
-#endif
-
-
-#ifndef MQTT_SKIP_RETAINED
-#define MQTT_SKIP_RETAINED          1               // Skip retained messages on connection
-#endif
-
-#ifndef MQTT_SKIP_TIME
-#define MQTT_SKIP_TIME              1000            // Skip messages for 1 second anter connection
-#endif
-
-
-#ifndef MQTT_USE_JSON
-#define MQTT_USE_JSON               0               // Group messages in a JSON body
-#endif
-
-#ifndef MQTT_USE_JSON_DELAY
-#define MQTT_USE_JSON_DELAY         100             // Wait this many ms before grouping messages
-#endif
-
-#ifndef MQTT_QUEUE_MAX_SIZE
-#define MQTT_QUEUE_MAX_SIZE         20              // Size of the MQTT queue when MQTT_USE_JSON is enabled
-#endif
-
-
-// These are the properties that will be sent when useJson is true
-#ifndef MQTT_ENQUEUE_IP
-#define MQTT_ENQUEUE_IP             1
-#endif
-
-#ifndef MQTT_ENQUEUE_MAC
-#define MQTT_ENQUEUE_MAC            1
-#endif
-
-#ifndef MQTT_ENQUEUE_HOSTNAME
-#define MQTT_ENQUEUE_HOSTNAME       1
-#endif
-
-#ifndef MQTT_ENQUEUE_DATETIME
-#define MQTT_ENQUEUE_DATETIME       1
-#endif
-
->>>>>>> b53a0d0e
 #ifndef MQTT_ENQUEUE_MESSAGE_ID
 #define MQTT_ENQUEUE_MESSAGE_ID     1
 #endif
@@ -933,11 +753,6 @@
 #ifndef LIGHT_SAVE_DELAY
 #define LIGHT_SAVE_DELAY        5           // Persist color after 5 seconds to avoid wearing out
 #endif
-<<<<<<< HEAD
-=======
-
->>>>>>> b53a0d0e
-
 
 #ifndef LIGHT_MAX_PWM
 #define LIGHT_MAX_PWM           255
@@ -999,13 +814,7 @@
 #define LIGHT_WHITE_FACTOR      1           // When using LIGHT_USE_WHITE with uneven brightness LEDs,
                                             // this factor is used to scale the white channel to match brightness
 #endif
-<<<<<<< HEAD
-
-
-=======
-
-
->>>>>>> b53a0d0e
+
 #ifndef LIGHT_USE_TRANSITIONS
 #define LIGHT_USE_TRANSITIONS   1           // Transitions between colors
 #endif
@@ -1018,7 +827,6 @@
 #define LIGHT_TRANSITION_TIME   500         // Time in millis from color to color
 #endif
 
-<<<<<<< HEAD
 
 // -----------------------------------------------------------------------------
 
@@ -1044,8 +852,6 @@
 #undef LIGHT_CHANNELS
 #define LIGHT_CHANNELS          3
 #endif
-=======
->>>>>>> b53a0d0e
 
 // -----------------------------------------------------------------------------
 // DOMOTICZ
@@ -1178,7 +984,6 @@
 
 #ifndef NTP_SYNC_INTERVAL
 #define NTP_SYNC_INTERVAL           60              // NTP initial check every minute
-<<<<<<< HEAD
 #endif
 
 #ifndef NTP_UPDATE_INTERVAL
@@ -1189,18 +994,6 @@
 #define NTP_START_DELAY             1000            // Delay NTP start 1 second
 #endif
 
-=======
-#endif
-
-#ifndef NTP_UPDATE_INTERVAL
-#define NTP_UPDATE_INTERVAL         1800            // NTP check every 30 minutes
-#endif
-
-#ifndef NTP_START_DELAY
-#define NTP_START_DELAY             1000            // Delay NTP start 1 second
-#endif
-
->>>>>>> b53a0d0e
 #ifndef NTP_DST_REGION
 #define NTP_DST_REGION              0               // 0 for Europe, 1 for USA (defined in NtpClientLib)
 #endif
